export type UnsaveMode = 'off' | 'prompt' | 'auto';

export interface RedditSavedSettings {
  clientId: string;
  clientSecret: string;
  refreshToken: string;
  accessToken: string;
  tokenExpiry: number;
  username: string;
  saveLocation: string;
  autoUnsave: boolean; // Deprecated: use unsaveMode instead
  unsaveMode: UnsaveMode; // 'off' | 'prompt' | 'auto'
  fetchLimit: number;
  importedIds: string[]; // Track imported Reddit IDs
  skipExisting: boolean; // Skip already imported posts
  oauthRedirectPort: number; // OAuth callback port
  showAdvancedSettings: boolean; // Toggle advanced settings visibility
  downloadImages: boolean; // Download linked images
  downloadGifs: boolean; // Download GIF files
  downloadVideos: boolean; // Download video files
  mediaFolder: string; // Folder for downloaded media
<<<<<<< HEAD
  // Filter settings
  filterSettings: FilterSettings;
  showFilterSettings: boolean; // Toggle filter settings visibility
}

export type PostType = 'text' | 'link' | 'image' | 'video';
export type FilterMode = 'include' | 'exclude';
export type DateRangePreset =
  | 'all'
  | 'last_day'
  | 'last_week'
  | 'last_month'
  | 'last_year'
  | 'custom';

export interface FilterSettings {
  // Enable/disable filtering
  enabled: boolean;

  // Subreddit filtering
  subredditFilterMode: FilterMode;
  subredditList: string[]; // List of subreddits to include/exclude
  subredditRegex: string; // Regex pattern for subreddit matching
  useSubredditRegex: boolean;

  // Content filtering
  titleKeywords: string[]; // Keywords to search for in titles
  titleKeywordsMode: FilterMode;
  contentKeywords: string[]; // Keywords to search for in content/body
  contentKeywordsMode: FilterMode;
  flairList: string[]; // Flairs to include/exclude
  flairFilterMode: FilterMode;

  // Score filtering
  minScore: number | null;
  maxScore: number | null;
  minUpvoteRatio: number | null; // 0.0 to 1.0

  // Post type filtering
  includePostTypes: PostType[];
  includeComments: boolean;
  includePosts: boolean;

  // Date range filtering
  dateRangePreset: DateRangePreset;
  dateRangeStart: number | null; // Unix timestamp
  dateRangeEnd: number | null; // Unix timestamp

  // Advanced filters
  authorFilterMode: FilterMode;
  authorList: string[]; // Authors to include/exclude
  minCommentCount: number | null;
  maxCommentCount: number | null;
  domainFilterMode: FilterMode;
  domainList: string[]; // Domains to include/exclude (for link posts)
  excludeNsfw: boolean;
=======
  // Content type toggles
  importSavedPosts: boolean; // Import saved posts (default: true)
  importSavedComments: boolean; // Import saved comments (default: true)
  importUpvoted: boolean; // Import upvoted posts
  importUserPosts: boolean; // Import user's own posts
  importUserComments: boolean; // Import user's own comments
  // Crosspost handling
  importCrosspostOriginal: boolean; // Import original instead of crosspost
  preserveCrosspostMetadata: boolean; // Keep crosspost relationship info
  // Organization
  organizeBySubreddit: boolean; // Organize exports into subreddit subfolders
  exportPostComments: boolean; // Export comments from saved posts
  commentUpvoteThreshold: number; // Minimum upvotes for comments to be included
>>>>>>> 886b0598
}

export interface MediaInfo {
  type: string;
  mediaType: string | null;
  isMedia: boolean;
  domain: string;
  canEmbed: boolean;
}

export interface ImportResult {
  imported: number;
  skipped: number;
<<<<<<< HEAD
  filtered: number;
  filterBreakdown?: FilterBreakdown;
}

export interface FilterBreakdown {
  subreddit: number;
  score: number;
  date: number;
  postType: number;
  content: number;
  author: number;
  domain: number;
  nsfw: number;
  commentCount: number;
}

export interface FilterResult {
  passes: boolean;
  reason?: string;
  filterType?: keyof FilterBreakdown;
}

export interface PreviewResult {
  wouldImport: RedditItem[];
  wouldFilter: Array<{ item: RedditItem; reason: string }>;
  wouldSkip: RedditItem[];
  breakdown: FilterBreakdown;
=======
  importedItems: RedditItem[];
>>>>>>> 886b0598
}

// Content origin tracking
export type ContentOrigin = 'saved' | 'upvoted' | 'submitted' | 'commented';

export interface RedditItem {
  kind: string;
  data: RedditItemData;
  contentOrigin?: ContentOrigin; // Track where this item came from
}

export interface RedditItemData {
  id: string;
  name: string;
  title?: string;
  author: string;
  subreddit: string;
  permalink: string;
  created_utc: number;
  score: number;
  url?: string;
  domain?: string;
  is_self?: boolean;
  selftext?: string;
  body?: string;
  num_comments?: number;
  upvote_ratio?: number;
  link_flair_text?: string;
  link_title?: string;
  link_permalink?: string;
  is_submitter?: boolean;
  over_18?: boolean; // NSFW flag
  preview?: {
    images?: Array<{
      source: {
        url: string;
        width: number;
        height: number;
      };
    }>;
  };
  // Crosspost metadata
  crosspost_parent?: string; // Full name of parent post (e.g., "t3_abc123")
  crosspost_parent_list?: RedditItemData[]; // Original post data
}

export interface RedditComment {
  id: string;
  author: string;
  body: string;
  score: number;
  created_utc: number;
  is_submitter: boolean;
  depth: number;
  replies?: RedditComment[];
}<|MERGE_RESOLUTION|>--- conflicted
+++ resolved
@@ -19,7 +19,19 @@
   downloadGifs: boolean; // Download GIF files
   downloadVideos: boolean; // Download video files
   mediaFolder: string; // Folder for downloaded media
-<<<<<<< HEAD
+  // Content type toggles
+  importSavedPosts: boolean; // Import saved posts (default: true)
+  importSavedComments: boolean; // Import saved comments (default: true)
+  importUpvoted: boolean; // Import upvoted posts
+  importUserPosts: boolean; // Import user's own posts
+  importUserComments: boolean; // Import user's own comments
+  // Crosspost handling
+  importCrosspostOriginal: boolean; // Import original instead of crosspost
+  preserveCrosspostMetadata: boolean; // Keep crosspost relationship info
+  // Organization
+  organizeBySubreddit: boolean; // Organize exports into subreddit subfolders
+  exportPostComments: boolean; // Export comments from saved posts
+  commentUpvoteThreshold: number; // Minimum upvotes for comments to be included
   // Filter settings
   filterSettings: FilterSettings;
   showFilterSettings: boolean; // Toggle filter settings visibility
@@ -76,21 +88,6 @@
   domainFilterMode: FilterMode;
   domainList: string[]; // Domains to include/exclude (for link posts)
   excludeNsfw: boolean;
-=======
-  // Content type toggles
-  importSavedPosts: boolean; // Import saved posts (default: true)
-  importSavedComments: boolean; // Import saved comments (default: true)
-  importUpvoted: boolean; // Import upvoted posts
-  importUserPosts: boolean; // Import user's own posts
-  importUserComments: boolean; // Import user's own comments
-  // Crosspost handling
-  importCrosspostOriginal: boolean; // Import original instead of crosspost
-  preserveCrosspostMetadata: boolean; // Keep crosspost relationship info
-  // Organization
-  organizeBySubreddit: boolean; // Organize exports into subreddit subfolders
-  exportPostComments: boolean; // Export comments from saved posts
-  commentUpvoteThreshold: number; // Minimum upvotes for comments to be included
->>>>>>> 886b0598
 }
 
 export interface MediaInfo {
@@ -104,8 +101,8 @@
 export interface ImportResult {
   imported: number;
   skipped: number;
-<<<<<<< HEAD
   filtered: number;
+  importedItems: RedditItem[];
   filterBreakdown?: FilterBreakdown;
 }
 
@@ -132,9 +129,6 @@
   wouldFilter: Array<{ item: RedditItem; reason: string }>;
   wouldSkip: RedditItem[];
   breakdown: FilterBreakdown;
-=======
-  importedItems: RedditItem[];
->>>>>>> 886b0598
 }
 
 // Content origin tracking
