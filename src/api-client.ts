import { Notice, requestUrl, RequestUrlParam } from 'obsidian';
import { RedditSavedSettings, RedditItem, ContentOrigin, RedditComment } from './types';
import {
  REDDIT_USER_AGENT,
  REDDIT_MAX_ITEMS,
  REDDIT_PAGE_SIZE,
  REDDIT_OAUTH_BASE_URL,
  DEFAULT_RATE_LIMIT_DELAY_MS,
  RATE_LIMIT_WARNING_THRESHOLD,
  RATE_LIMIT_SAFE_THRESHOLD,
  RATE_LIMIT_MIN_DELAY_MS,
  RATE_LIMIT_NORMAL_DELAY_MS,
  MAX_REQUEST_RETRIES,
  RETRY_AFTER_DEFAULT_SECONDS,
  MAX_PAGES_SAFETY_LIMIT,
  PROGRESS_UPDATE_FREQUENCY,
  BACKOFF_MAX_DELAY_MS,
  MSG_UNSAVING_ITEMS,
  MSG_FINISHED_UNSAVING,
  HEADER_AUTHORIZATION,
  HEADER_USER_AGENT,
  HEADER_CONTENT_TYPE,
  CONTENT_TYPE_FORM_URLENCODED,
  HEADER_RETRY_AFTER,
} from './constants';
import { RequestQueue, CircuitState } from './request-queue';
import { PerformanceMonitor } from './performance-monitor';
import { ImportStateManager, ImportProgress, ProgressCallback } from './import-state';

/**
 * Options for fetch operations
 */
export interface FetchOptions {
  /** Starting cursor for pagination (for resuming) */
  startCursor?: string;
  /** Callback for progress updates */
  onProgress?: ProgressCallback;
  /** Signal for cancellation */
  signal?: AbortSignal;
}

/**
 * Result of a fetch operation
 */
export interface FetchResult {
  items: RedditItem[];
  cursor: string;
  hasMore: boolean;
  wasCancelled: boolean;
}

export class RedditApiClient {
  private settings: RedditSavedSettings;
  private ensureValidToken: () => Promise<void>;
  private requestQueue: RequestQueue;
  private performanceMonitor: PerformanceMonitor;
  private importStateManager: ImportStateManager | null = null;
  private useEnhancedFeatures: boolean = false;

  constructor(settings: RedditSavedSettings, ensureValidToken: () => Promise<void>) {
    this.settings = settings;
    this.ensureValidToken = ensureValidToken;
    this.requestQueue = new RequestQueue();
    this.performanceMonitor = new PerformanceMonitor();
    this.requestQueue.setPerformanceMonitor(this.performanceMonitor);
  }

  /**
   * Enable enhanced performance and resilience features
   */
  enableEnhancedFeatures(stateManager?: ImportStateManager): void {
    this.useEnhancedFeatures = true;
    this.importStateManager = stateManager || null;
  }

  /**
   * Disable enhanced features (use legacy mode)
   */
  disableEnhancedFeatures(): void {
    this.useEnhancedFeatures = false;
    this.importStateManager = null;
  }

  /**
   * Get performance monitor for metrics access
   */
  getPerformanceMonitor(): PerformanceMonitor {
    return this.performanceMonitor;
  }

  /**
   * Get request queue status
   */
  getQueueStatus(): {
    queueLength: number;
    activeRequests: number;
    circuitState: CircuitState;
    availableTokens: number;
    isPaused: boolean;
    isOnline: boolean;
    offlineQueueSize: number;
  } {
    return this.requestQueue.getStatus();
  }

  /**
   * Pause all requests
   */
  pauseRequests(): void {
    this.requestQueue.pause();
  }

  /**
   * Resume request processing
   */
  resumeRequests(): void {
    this.requestQueue.resume();
  }

  /**
   * Set online/offline status
   */
  setOnline(online: boolean): void {
    this.requestQueue.setOnline(online);
  }

  /**
   * Reset circuit breaker after manual intervention
   */
  resetCircuitBreaker(): void {
    this.requestQueue.resetCircuitBreaker();
  }

  private handleRateLimit(response: { headers: Record<string, string> }): number {
    const remaining = parseInt(response.headers['x-ratelimit-remaining'] || '0');
    const reset = parseInt(response.headers['x-ratelimit-reset'] || '0');

    // If we're getting close to the limit or hit it
    if (remaining <= RATE_LIMIT_WARNING_THRESHOLD) {
      const resetTime = reset * 1000; // Convert to milliseconds
      const currentTime = Date.now();
      const waitTime = Math.max(resetTime - currentTime, DEFAULT_RATE_LIMIT_DELAY_MS);

      if (remaining === 0) {
        new Notice(`Rate limited! Waiting ${Math.round(waitTime / 1000)}s before continuing...`);
        console.warn(`Reddit API rate limit hit. Waiting ${waitTime}ms`);
      }

      return waitTime;
    }

    // Add small delay between requests to be respectful
    return remaining > RATE_LIMIT_SAFE_THRESHOLD
      ? RATE_LIMIT_MIN_DELAY_MS
      : RATE_LIMIT_NORMAL_DELAY_MS;
  }

  async makeRateLimitedRequest(
    params: RequestUrlParam,
    retries: number = MAX_REQUEST_RETRIES
  ): Promise<{
    json: { data: { children: RedditItem[]; after?: string } };
    headers: Record<string, string>;
  }> {
    for (let attempt = 0; attempt < retries; attempt++) {
      try {
        const response = await requestUrl(params);

        // Handle rate limiting
        const delay = this.handleRateLimit(response);
        if (delay > 0) {
          await new Promise(resolve => setTimeout(resolve, delay));
        }

        return response;
      } catch (error) {
        if (error.status === 429) {
          // Too Many Requests
          const retryAfter =
            parseInt(error.headers?.[HEADER_RETRY_AFTER] || String(RETRY_AFTER_DEFAULT_SECONDS)) *
            1000;
          new Notice(`Rate limited! Retrying in ${retryAfter / 1000}s...`);
          await new Promise(resolve => setTimeout(resolve, retryAfter));
          continue;
        }

        if (attempt === retries - 1) {
          throw error;
        }

        // Exponential backoff for other errors
        const backoffDelay = Math.min(1000 * Math.pow(2, attempt), BACKOFF_MAX_DELAY_MS);
        const errorMessage = error instanceof Error ? error.message : String(error);
        console.warn(
          `Request failed (attempt ${attempt + 1}/${retries}), retrying in ${backoffDelay}ms:`,
          errorMessage
        );
        await new Promise(resolve => setTimeout(resolve, backoffDelay));
      }
    }

    throw new Error('Max retries exceeded');
  }

  /**
   * Generic method to fetch user content from various Reddit endpoints
   */
  private async fetchUserContent(
    endpoint: string,
    contentOrigin: ContentOrigin,
    progressLabel: string
  ): Promise<RedditItem[]> {
    const items: RedditItem[] = [];
    let after = '';
    let hasMore = true;
    let pageCount = 0;
    const maxPages = Math.ceil(
      Math.min(this.settings.fetchLimit, REDDIT_MAX_ITEMS) / REDDIT_PAGE_SIZE
    );

    new Notice(`${progressLabel} (max ${Math.min(this.settings.fetchLimit, REDDIT_MAX_ITEMS)})...`);

    while (hasMore && items.length < this.settings.fetchLimit && pageCount < maxPages) {
      pageCount++;
      const pageSize = Math.min(REDDIT_PAGE_SIZE, this.settings.fetchLimit - items.length);

      await this.ensureValidToken();

      const params: RequestUrlParam = {
        url: `${REDDIT_OAUTH_BASE_URL}/user/${this.settings.username}/${endpoint}?limit=${pageSize}${after ? `&after=${after}` : ''}`,
        method: 'GET',
        headers: {
          [HEADER_AUTHORIZATION]: `Bearer ${this.settings.accessToken}`,
          [HEADER_USER_AGENT]: REDDIT_USER_AGENT,
        },
      };

      const response = await this.makeRateLimitedRequest(params);
      const data = response.json.data;

      if (data.children && data.children.length > 0) {
        // Add content origin to each item
        const itemsWithOrigin = data.children.map((item: RedditItem) => ({
          ...item,
          contentOrigin,
        }));
        items.push(...itemsWithOrigin);
        after = data.after || '';
        hasMore = !!after && items.length < REDDIT_MAX_ITEMS;

        // Update progress
        if (pageCount % PROGRESS_UPDATE_FREQUENCY === 0 || !hasMore) {
          new Notice(`Fetched ${items.length} ${progressLabel.toLowerCase()}...`);
        }
      } else {
        hasMore = false;
      }

      // Prevent infinite loops
      if (pageCount >= MAX_PAGES_SAFETY_LIMIT) {
        console.warn(`Reached safety limit of ${MAX_PAGES_SAFETY_LIMIT} pages`);
        break;
      }
    }

    const finalCount = Math.min(items.length, this.settings.fetchLimit);

    return items.slice(0, finalCount);
  }

  /**
   * Fetch saved posts and comments
   */
  async fetchAllSaved(): Promise<RedditItem[]> {
    return this.fetchUserContent('saved', 'saved', 'Fetching saved items');
  }

  /**
   * Fetch upvoted posts
   */
  async fetchUpvoted(): Promise<RedditItem[]> {
    return this.fetchUserContent('upvoted', 'upvoted', 'Fetching upvoted posts');
  }

  /**
   * Fetch user's own submitted posts
   */
  async fetchUserPosts(): Promise<RedditItem[]> {
    return this.fetchUserContent('submitted', 'submitted', 'Fetching your posts');
  }

  /**
   * Fetch user's own comments
   */
  async fetchUserComments(): Promise<RedditItem[]> {
    return this.fetchUserContent('comments', 'commented', 'Fetching your comments');
  }

  async unsaveItems(items: RedditItem[]): Promise<void> {
    new Notice(`${MSG_UNSAVING_ITEMS} ${items.length} items...`);

    for (const item of items) {
      try {
        await this.unsaveItem(item.data.name);
      } catch (error) {
        console.error(`Failed to unsave ${item.data.name}:`, error);
      }
    }

    new Notice(MSG_FINISHED_UNSAVING);
  }

  private async unsaveItem(fullname: string): Promise<void> {
    await this.ensureValidToken();

    const params: RequestUrlParam = {
      url: `${REDDIT_OAUTH_BASE_URL}/api/unsave`,
      method: 'POST',
      headers: {
        [HEADER_AUTHORIZATION]: `Bearer ${this.settings.accessToken}`,
        [HEADER_CONTENT_TYPE]: CONTENT_TYPE_FORM_URLENCODED,
        [HEADER_USER_AGENT]: REDDIT_USER_AGENT,
      },
      body: `id=${fullname}`,
    };

    await this.makeRateLimitedRequest(params);
  }

<<<<<<< HEAD
  /**
   * Enhanced fetch with resumable support and progress tracking
   * This method supports cancellation, resumption, and detailed progress reporting
   */
  async fetchAllSavedEnhanced(options: FetchOptions = {}): Promise<FetchResult> {
    const { startCursor = '', onProgress, signal } = options;

    // Start performance monitoring
    this.performanceMonitor.startSession();

    const items: RedditItem[] = [];
    let after = startCursor;
    let hasMore = true;
    let pageCount = 0;
    let wasCancelled = false;
    const maxPages = Math.ceil(
      Math.min(this.settings.fetchLimit, REDDIT_MAX_ITEMS) / REDDIT_PAGE_SIZE
    );

    // Update import state if available
    if (this.importStateManager) {
      this.importStateManager.setPhase('fetching');
      if (startCursor) {
        this.importStateManager.setCursor(startCursor);
      }
    }

    new Notice(
      `Fetching saved posts (max ${Math.min(this.settings.fetchLimit, REDDIT_MAX_ITEMS)})...`
    );

    try {
      while (hasMore && items.length < this.settings.fetchLimit && pageCount < maxPages) {
        // Check for cancellation
        if (signal?.aborted) {
          wasCancelled = true;
          break;
        }

        // Check import state for pause/cancel
        if (this.importStateManager && !this.importStateManager.shouldContinue()) {
          wasCancelled = true;
          break;
        }

        pageCount++;
        const pageSize = Math.min(REDDIT_PAGE_SIZE, this.settings.fetchLimit - items.length);

        await this.ensureValidToken();

        const params: RequestUrlParam = {
          url: `${REDDIT_OAUTH_BASE_URL}/user/${this.settings.username}/saved?limit=${pageSize}${after ? `&after=${after}` : ''}`,
          method: 'GET',
          headers: {
            [HEADER_AUTHORIZATION]: `Bearer ${this.settings.accessToken}`,
            [HEADER_USER_AGENT]: REDDIT_USER_AGENT,
          },
        };

        let response;
        if (this.useEnhancedFeatures) {
          // Use the enhanced request queue
          response = await this.requestQueue.enqueue(params, { priority: 'high' });
        } else {
          // Fall back to legacy method
          response = await this.makeRateLimitedRequest(params);
        }

        const data = response.json.data;

        if (data.children && data.children.length > 0) {
          items.push(...data.children);
          after = data.after || '';
          hasMore = !!after && items.length < REDDIT_MAX_ITEMS;

          // Record metrics
          this.performanceMonitor.recordItemsFetched(data.children.length);

          // Update import state
          if (this.importStateManager) {
            this.importStateManager.setCursor(after);
            this.importStateManager.addFetchedItems(data.children);
          }

          // Update progress
          if (pageCount % PROGRESS_UPDATE_FREQUENCY === 0 || !hasMore) {
            new Notice(`Fetched ${items.length} saved items...`);

            if (onProgress && this.importStateManager) {
              const progress = this.importStateManager.getProgress();
              if (progress) {
                onProgress(progress);
              }
            }
          }
        } else {
          hasMore = false;
        }

        // Prevent infinite loops
        if (pageCount >= MAX_PAGES_SAFETY_LIMIT) {
          console.warn(`Reached safety limit of ${MAX_PAGES_SAFETY_LIMIT} pages`);
          break;
        }
      }
    } catch (error) {
      console.error('Error during enhanced fetch:', error);

      // Save state for potential resumption
      if (this.importStateManager) {
        this.importStateManager.pause();
      }

      throw error;
    }

    const finalCount = Math.min(items.length, this.settings.fetchLimit);

    return {
      items: items.slice(0, finalCount),
      cursor: after,
      hasMore,
      wasCancelled,
    };
  }

  /**
   * Get performance summary after fetch operation
   */
  getPerformanceSummary(): string {
    return this.performanceMonitor.formatForDisplay();
  }

  /**
   * Check if there are pending requests in the queue
   */
  hasPendingRequests(): boolean {
    return this.requestQueue.getPendingCount() > 0;
  }

  /**
   * Clear all pending requests
   */
  clearPendingRequests(): void {
    this.requestQueue.clear();
=======
  async fetchPostComments(
    permalink: string,
    upvoteThreshold: number = 0
  ): Promise<RedditComment[]> {
    await this.ensureValidToken();

    // Reddit API endpoint for comments: /r/subreddit/comments/article_id
    // The permalink already contains the path, we just need to use it
    const url = `${REDDIT_OAUTH_BASE_URL}${permalink}.json?limit=100&depth=5&sort=top`;

    const params: RequestUrlParam = {
      url,
      method: 'GET',
      headers: {
        [HEADER_AUTHORIZATION]: `Bearer ${this.settings.accessToken}`,
        [HEADER_USER_AGENT]: REDDIT_USER_AGENT,
      },
    };

    try {
      const response = await requestUrl(params);

      // Reddit returns an array: [post, comments]
      // The second element contains the comments
      if (!Array.isArray(response.json) || response.json.length < 2) {
        return [];
      }

      const commentsData = response.json[1]?.data?.children || [];
      return this.parseComments(commentsData, upvoteThreshold, 0);
    } catch (error) {
      console.error('Error fetching comments:', error);
      return [];
    }
  }

  private parseComments(
    children: Array<{ kind: string; data: Record<string, unknown> }>,
    upvoteThreshold: number,
    depth: number,
    maxDepth: number = 5
  ): RedditComment[] {
    const comments: RedditComment[] = [];

    for (const child of children) {
      // Skip "more" placeholders (kind: 'more')
      if (child.kind !== 't1') {
        continue;
      }

      const data = child.data;
      const score = (data.score as number) || 0;

      // Filter by upvote threshold
      if (score < upvoteThreshold) {
        continue;
      }

      const comment: RedditComment = {
        id: data.id as string,
        author: (data.author as string) || '[deleted]',
        body: (data.body as string) || '',
        score,
        created_utc: (data.created_utc as number) || 0,
        is_submitter: (data.is_submitter as boolean) || false,
        depth,
      };

      // Parse nested replies if within depth limit
      if (depth < maxDepth && data.replies && typeof data.replies === 'object') {
        const repliesData = data.replies as {
          data?: { children?: Array<{ kind: string; data: Record<string, unknown> }> };
        };
        if (repliesData.data?.children) {
          comment.replies = this.parseComments(
            repliesData.data.children,
            upvoteThreshold,
            depth + 1,
            maxDepth
          );
        }
      }

      comments.push(comment);
    }

    return comments;
>>>>>>> df60f7c3
  }
}<|MERGE_RESOLUTION|>--- conflicted
+++ resolved
@@ -327,7 +327,6 @@
     await this.makeRateLimitedRequest(params);
   }
 
-<<<<<<< HEAD
   /**
    * Enhanced fetch with resumable support and progress tracking
    * This method supports cancellation, resumption, and detailed progress reporting
@@ -473,7 +472,8 @@
    */
   clearPendingRequests(): void {
     this.requestQueue.clear();
-=======
+  }
+
   async fetchPostComments(
     permalink: string,
     upvoteThreshold: number = 0
@@ -561,6 +561,5 @@
     }
 
     return comments;
->>>>>>> df60f7c3
   }
 }