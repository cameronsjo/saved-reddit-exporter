--- conflicted
+++ resolved
@@ -1,4 +1,3 @@
-<<<<<<< HEAD
 import { App, Notice, Plugin, PluginSettingTab, Setting, TextAreaComponent } from 'obsidian';
 import {
   RedditSavedSettings,
@@ -6,13 +5,10 @@
   PostType,
   FilterMode,
   DateRangePreset,
+  UnsaveMode,
 } from './types';
 import { FILTER_PRESETS } from './filters';
 import { DEFAULT_FILTER_SETTINGS } from './constants';
-=======
-import { App, Notice, Plugin, PluginSettingTab, Setting } from 'obsidian';
-import { RedditSavedSettings, UnsaveMode } from './types';
->>>>>>> 886b0598
 
 const REDDIT_MAX_ITEMS = 1000; // Reddit's hard limit
 
