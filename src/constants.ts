--- conflicted
+++ resolved
@@ -131,7 +131,6 @@
   downloadGifs: false,
   downloadVideos: false,
   mediaFolder: DEFAULT_MEDIA_FOLDER,
-<<<<<<< HEAD
   // Content type defaults
   importSavedPosts: true,
   importSavedComments: true,
@@ -141,8 +140,7 @@
   // Crosspost defaults
   importCrosspostOriginal: false,
   preserveCrosspostMetadata: true,
-};
-=======
+  // Organization defaults
   organizeBySubreddit: false,
   exportPostComments: false,
   commentUpvoteThreshold: 0,
@@ -150,5 +148,4 @@
 
 // Comment export defaults
 export const DEFAULT_COMMENT_UPVOTE_THRESHOLD = 0;
-export const MAX_COMMENT_DEPTH = 10; // Maximum depth of nested comments to fetch
->>>>>>> f4d510f7
+export const MAX_COMMENT_DEPTH = 10; // Maximum depth of nested comments to fetch