<<<<<<< HEAD
import { RedditItemData, MediaInfo, RedditSavedSettings, ContentOrigin } from './types';
=======
import { RedditItemData, MediaInfo, RedditSavedSettings, RedditComment } from './types';
>>>>>>> f4d510f7
import { MediaHandler } from './media-handler';
import {
  FRONTMATTER_TYPE_POST,
  FRONTMATTER_TYPE_COMMENT,
  FRONTMATTER_TYPE_UPVOTED,
  FRONTMATTER_TYPE_USER_POST,
  FRONTMATTER_TYPE_USER_COMMENT,
} from './constants';

export class ContentFormatter {
  private settings: RedditSavedSettings;
  private mediaHandler: MediaHandler;

  constructor(settings: RedditSavedSettings, mediaHandler: MediaHandler) {
    this.settings = settings;
    this.mediaHandler = mediaHandler;
  }

<<<<<<< HEAD
  /**
   * Determine the frontmatter type based on content origin and item type
   */
  private getFrontmatterType(isComment: boolean, contentOrigin: ContentOrigin): string {
    switch (contentOrigin) {
      case 'upvoted':
        return FRONTMATTER_TYPE_UPVOTED;
      case 'submitted':
        return isComment ? FRONTMATTER_TYPE_USER_COMMENT : FRONTMATTER_TYPE_USER_POST;
      case 'commented':
        return FRONTMATTER_TYPE_USER_COMMENT;
      case 'saved':
      default:
        return isComment ? FRONTMATTER_TYPE_COMMENT : FRONTMATTER_TYPE_POST;
    }
  }

  /**
   * Get a human-readable label for the content origin
   */
  private getOriginLabel(contentOrigin: ContentOrigin): string {
    switch (contentOrigin) {
      case 'upvoted':
        return 'Upvoted';
      case 'submitted':
        return 'Your Post';
      case 'commented':
        return 'Your Comment';
      case 'saved':
      default:
        return 'Saved';
    }
  }

  /**
   * Check if the item should be treated as saved (for compatibility)
   */
  private isSavedContent(contentOrigin: ContentOrigin): boolean {
    return contentOrigin === 'saved';
  }

  async formatRedditContent(
    data: RedditItemData,
    isComment: boolean,
    contentOrigin: ContentOrigin = 'saved'
=======
  async formatRedditContent(
    data: RedditItemData,
    isComment: boolean,
    comments: RedditComment[] = []
>>>>>>> f4d510f7
  ): Promise<string> {
    const created = new Date(data.created_utc * 1000).toISOString();
    const createdDate = new Date(data.created_utc * 1000).toLocaleDateString();
    const mediaInfo = this.mediaHandler.analyzeMedia(data);

    // Handle crosspost - use original if enabled
    const effectiveData = this.getEffectiveData(data);
    const isCrosspost = this.isCrosspost(data);

    let content = `---\n`;
    content += `type: ${this.getFrontmatterType(isComment, contentOrigin)}\n`;
    content += `content_origin: ${contentOrigin}\n`;
    content += `subreddit: ${effectiveData.subreddit}\n`;
    content += `author: ${effectiveData.author}\n`;
    content += `created: ${created}\n`;
    content += `date: ${createdDate}\n`;
    content += `permalink: https://reddit.com${effectiveData.permalink}\n`;
    content += `id: ${data.id}\n`;

    // Only add saved: true for saved content
    if (this.isSavedContent(contentOrigin)) {
      content += `saved: true\n`;
    }

    // Add crosspost metadata if enabled and applicable
    if (isCrosspost && this.settings.preserveCrosspostMetadata) {
      content += `is_crosspost: true\n`;
      content += `crosspost_subreddit: ${data.subreddit}\n`;
      content += `original_subreddit: ${data.crosspost_parent_list![0].subreddit}\n`;
      content += `original_author: ${data.crosspost_parent_list![0].author}\n`;
      content += `original_id: ${data.crosspost_parent_list![0].id}\n`;
    }

    if (!isComment) {
      content += `title: "${effectiveData.title!.replace(/"/g, '\\"')}"\n`;
      content += `score: ${data.score}\n`;
      content += `num_comments: ${data.num_comments}\n`;
      content += `upvote_ratio: ${data.upvote_ratio || 'unknown'}\n`;

      if (effectiveData.link_flair_text) {
        content += `flair: "${effectiveData.link_flair_text.replace(/"/g, '\\"')}"\n`;
      }

      if (effectiveData.is_self) {
        content += `post_type: text\n`;
      } else if (effectiveData.url) {
        content += `post_type: ${mediaInfo.type}\n`;
        content += `url: ${effectiveData.url}\n`;
        if (mediaInfo.domain) {
          content += `domain: ${mediaInfo.domain}\n`;
        }
      }

      // Add media-specific metadata
      if (mediaInfo.isMedia) {
        content += `media_type: ${mediaInfo.mediaType}\n`;
        if (effectiveData.preview?.images?.[0]?.source?.url) {
          content += `thumbnail: ${effectiveData.preview.images[0].source.url.replace(/&amp;/g, '&')}\n`;
        }
      }

      // Add comments metadata if comments were exported
      if (comments.length > 0) {
        content += `exported_comments: ${this.countTotalComments(comments)}\n`;
      }
    } else {
      content += `post_title: "${(data.link_title || '').replace(/"/g, '\\"')}"\n`;
      content += `score: ${data.score}\n`;
      content += `is_submitter: ${data.is_submitter || false}\n`;
    }

    content += `---\n\n`;

    if (isComment) {
      content += this.formatCommentHeader(data, contentOrigin);
    } else {
      content += await this.formatPostHeader(
        effectiveData,
        mediaInfo,
        contentOrigin,
        isCrosspost,
        data
      );
    }

    if (effectiveData.selftext || data.body) {
      content += this.convertRedditMarkdown(effectiveData.selftext || data.body || '');
    }

<<<<<<< HEAD
    content += this.formatFooter(effectiveData, isComment, contentOrigin);
=======
    // Add comments section if comments were exported
    if (!isComment && comments.length > 0) {
      content += this.formatCommentsSection(comments, data.author);
    }

    content += this.formatFooter(data, isComment);
>>>>>>> f4d510f7

    return content;
  }

<<<<<<< HEAD
  /**
   * Check if the item is a crosspost
   */
  private isCrosspost(data: RedditItemData): boolean {
    return !!(
      data.crosspost_parent &&
      data.crosspost_parent_list &&
      data.crosspost_parent_list.length > 0
    );
  }

  /**
   * Get the effective data to use (original post for crossposts if enabled)
   */
  private getEffectiveData(data: RedditItemData): RedditItemData {
    if (
      this.settings.importCrosspostOriginal &&
      data.crosspost_parent_list &&
      data.crosspost_parent_list.length > 0
    ) {
      return data.crosspost_parent_list[0];
    }
    return data;
  }

  private async formatPostHeader(
    data: RedditItemData,
    mediaInfo: MediaInfo,
    contentOrigin: ContentOrigin = 'saved',
    isCrosspost: boolean = false,
    originalData?: RedditItemData
  ): Promise<string> {
=======
  private countTotalComments(comments: RedditComment[]): number {
    let count = comments.length;
    for (const comment of comments) {
      if (comment.replies) {
        count += this.countTotalComments(comment.replies);
      }
    }
    return count;
  }

  private formatCommentsSection(comments: RedditComment[], postAuthor: string): string {
    let content = '\n\n---\n\n## 💬 Top Comments\n\n';

    for (const comment of comments) {
      content += this.formatSingleComment(comment, postAuthor);
    }

    return content;
  }

  private formatSingleComment(
    comment: RedditComment,
    postAuthor: string,
    indent: number = 0
  ): string {
    const indentStr = '> '.repeat(indent);
    const isOP = comment.author === postAuthor;
    const opBadge = isOP ? ' 👑 **OP**' : '';
    const date = new Date(comment.created_utc * 1000).toLocaleDateString();

    let content = `${indentStr}**u/${comment.author}**${opBadge} • ⬆️ ${comment.score} • ${date}\n`;
    content += `${indentStr}\n`;

    // Format comment body with proper indentation
    const bodyLines = this.convertRedditMarkdown(comment.body).split('\n');
    for (const line of bodyLines) {
      content += `${indentStr}${line}\n`;
    }
    content += '\n';

    // Format nested replies
    if (comment.replies && comment.replies.length > 0) {
      for (const reply of comment.replies) {
        content += this.formatSingleComment(reply, postAuthor, indent + 1);
      }
    }

    return content;
  }

  private async formatPostHeader(data: RedditItemData, mediaInfo: MediaInfo): Promise<string> {
>>>>>>> f4d510f7
    let content = '';

    // Origin badge
    const originLabel = this.getOriginLabel(contentOrigin);
    content += `> ${this.getOriginEmoji(contentOrigin)} **${originLabel}** • `;

    // Subreddit badge
    content += `**r/${data.subreddit}** `;
    if (data.link_flair_text) {
      content += `• \`${data.link_flair_text}\` `;
    }
    content += `• 👤 u/${data.author} `;
    content += `• ⬆️ ${data.score} `;
    content += `• 💬 ${data.num_comments}\n\n`;

    // Crosspost notice
    if (isCrosspost && this.settings.preserveCrosspostMetadata && originalData) {
      content += `> 🔄 **Crosspost** from r/${originalData.subreddit} by u/${originalData.crosspost_parent_list?.[0]?.author || 'unknown'}\n\n`;
    }

    // Title
    content += `# ${data.title}\n\n`;

    // Media handling
    if (mediaInfo.isMedia) {
      content += await this.formatMediaContent(data, mediaInfo);
    } else if (data.url && !data.is_self) {
      content += `🔗 **External Link:** [${mediaInfo.domain}](${data.url})\n\n`;
    }

    return content;
  }

  /**
   * Get emoji for content origin
   */
  private getOriginEmoji(contentOrigin: ContentOrigin): string {
    switch (contentOrigin) {
      case 'upvoted':
        return '👍';
      case 'submitted':
        return '📝';
      case 'commented':
        return '💬';
      case 'saved':
      default:
        return '🔖';
    }
  }

  private formatCommentHeader(
    data: RedditItemData,
    contentOrigin: ContentOrigin = 'saved'
  ): string {
    let content = '';

    // Origin badge
    const originLabel = this.getOriginLabel(contentOrigin);
    content += `> ${this.getOriginEmoji(contentOrigin)} **${originLabel}** • `;

    // Parent post context
    content += `**r/${data.subreddit}** • 👤 u/${data.author} `;
    if (data.is_submitter) {
      content += `👑 **OP** `;
    }
    content += `• ⬆️ ${data.score}\n\n`;

    content += `# 💬 Comment on: ${data.link_title || 'Unknown Post'}\n\n`;
    content += `> 📝 [View original post](https://reddit.com${data.link_permalink || ''})\n\n`;

    return content;
  }

  private async formatMediaContent(data: RedditItemData, mediaInfo: MediaInfo): Promise<string> {
    let content = '';
    const url = data.url!;

    // Download media if enabled
    let localPath: string | null = null;
    if (this.mediaHandler.shouldDownloadMedia(mediaInfo, url)) {
      try {
        const filename = this.mediaHandler.generateMediaFilename(data, url, mediaInfo);
        localPath = await this.mediaHandler.downloadMediaFile(url, filename);
      } catch (error) {
        console.error('Error downloading media:', error);
      }
    }

    switch (mediaInfo.mediaType) {
      case 'image':
      case 'reddit-image':
      case 'imgur':
        content += `📸 **Image**\n\n`;
        if (localPath) {
          const filename = this.extractFilename(localPath);
          content += `![[${filename}]]\n\n`;
          content += `*Downloaded locally: ${filename}*\n\n`;
        } else {
          content += `![${data.title}](${url})\n\n`;
        }
        if (data.preview?.images?.[0]?.source) {
          const preview = data.preview.images[0].source;
          content += `*Resolution: ${preview.width}×${preview.height}*\n\n`;
        }
        break;

      case 'video':
        content += `🎥 **Video**\n\n`;
        if (localPath) {
          const filename = this.extractFilename(localPath);
          content += `![[${filename}]]\n\n`;
          content += `*Downloaded locally: ${filename}*\n\n`;
        } else {
          content += `[📹 Watch Video](${url})\n\n`;
        }
        if (data.preview?.images?.[0]?.source?.url) {
          const thumbnail = data.preview.images[0].source.url.replace(/&amp;/g, '&');
          content += `![Video Thumbnail](${thumbnail})\n\n`;
        }
        break;

      case 'reddit-video':
        content += `🎥 **Reddit Video**\n\n`;
        content += `> ⚠️ Reddit-hosted video - view on Reddit for best experience\n\n`;
        content += `[📹 Watch on Reddit](https://reddit.com${data.permalink})\n\n`;
        if (data.preview?.images?.[0]?.source?.url) {
          const thumbnail = data.preview.images[0].source.url.replace(/&amp;/g, '&');
          content += `![Video Thumbnail](${thumbnail})\n\n`;
        }
        break;

      case 'youtube': {
        content += `🎬 **YouTube Video**\n\n`;
        content += `[▶️ Watch on YouTube](${url})\n\n`;
        // Try to extract video ID for embedding
        const youtubeId = this.mediaHandler.extractYouTubeId(url);
        if (youtubeId) {
          content += `<iframe width="560" height="315" src="https://www.youtube.com/embed/${youtubeId}" frameborder="0" allowfullscreen></iframe>\n\n`;
        }
        break;
      }

      case 'gif-platform':
        content += `🎞️ **GIF/Animation**\n\n`;
        if (localPath) {
          const filename = this.extractFilename(localPath);
          content += `![[${filename}]]\n\n`;
          content += `*Downloaded locally: ${filename}*\n\n`;
        } else {
          content += `[🎭 View Animation](${url})\n\n`;
        }
        break;

      default:
        content += `🔗 **Media Link:** [${mediaInfo.domain}](${url})\n\n`;
    }

    return content;
  }

  private formatFooter(
    data: RedditItemData,
    isComment: boolean,
    contentOrigin: ContentOrigin = 'saved'
  ): string {
    let content = '\n\n---\n\n';

    // Tags for organization
    const tags = [`#reddit`, `#r-${data.subreddit.toLowerCase()}`];
    if (data.link_flair_text) {
      tags.push(`#${data.link_flair_text.toLowerCase().replace(/\s+/g, '-')}`);
    }

    // Add content origin tag
    tags.push(`#reddit-${contentOrigin}`);

    // Add type tag
    if (isComment) {
      tags.push('#reddit-comment');
    } else {
      tags.push('#reddit-post');
    }

    content += `**Tags:** ${tags.join(' ')}\n\n`;
    content += `🔗 [View on Reddit](https://reddit.com${data.permalink})\n`;

    if (!isComment && data.url && !data.is_self) {
      content += `🌐 [Original Source](${data.url})`;
    }

    return content;
  }

  private extractFilename(filePath: string): string {
    // Extract just the filename from the full path
    const pathParts = filePath.split('/');
    return pathParts[pathParts.length - 1];
  }

  private convertRedditMarkdown(text: string): string {
    if (!text) return '';

    // Convert Reddit spoilers to Obsidian format (before HTML decoding)
    text = text.replace(/&gt;!([^!]+)!&lt;/g, '%%$1%%');

    // Decode HTML entities
    text = text
      .replace(/&amp;/g, '&')
      .replace(/&lt;/g, '<')
      .replace(/&gt;/g, '>')
      .replace(/&quot;/g, '"')
      .replace(/&#x27;/g, "'")
      .replace(/&#x2F;/g, '/');

    // Convert Reddit superscript
    text = text.replace(/\^(\w+)/g, '<sup>$1</sup>');

    // Convert Reddit strikethrough
    text = text.replace(/~~([^~]+)~~/g, '~~$1~~');

    // Convert Reddit code blocks
    text = text.replace(/```([^`]+)```/g, '```\n$1\n```');
    text = text.replace(/`([^`]+)`/g, '`$1`');

    // Convert u/ and r/ mentions to links
    text = text.replace(/\b(u\/\w+)/g, '[$1](https://reddit.com/$1)');
    text = text.replace(/\b(r\/\w+)/g, '[$1](https://reddit.com/$1)');

    // Better quote formatting - add space after >
    text = text.replace(/^>([^ ])/gm, '> $1');

    // Convert Reddit tables (basic support)
    const lines = text.split('\n');
    let inTable = false;
    const processedLines = lines.map(line => {
      if (line.includes('|') && line.split('|').length > 2) {
        if (!inTable) {
          inTable = true;
          return line; // First table row
        } else {
          return line; // Subsequent rows
        }
      } else if (inTable && line.trim() === '') {
        inTable = false;
      }
      return line;
    });

    return processedLines.join('\n');
  }
}<|MERGE_RESOLUTION|>--- conflicted
+++ resolved
@@ -1,8 +1,10 @@
-<<<<<<< HEAD
-import { RedditItemData, MediaInfo, RedditSavedSettings, ContentOrigin } from './types';
-=======
-import { RedditItemData, MediaInfo, RedditSavedSettings, RedditComment } from './types';
->>>>>>> f4d510f7
+import {
+  RedditItemData,
+  MediaInfo,
+  RedditSavedSettings,
+  ContentOrigin,
+  RedditComment,
+} from './types';
 import { MediaHandler } from './media-handler';
 import {
   FRONTMATTER_TYPE_POST,
@@ -21,7 +23,6 @@
     this.mediaHandler = mediaHandler;
   }
 
-<<<<<<< HEAD
   /**
    * Determine the frontmatter type based on content origin and item type
    */
@@ -66,13 +67,8 @@
   async formatRedditContent(
     data: RedditItemData,
     isComment: boolean,
-    contentOrigin: ContentOrigin = 'saved'
-=======
-  async formatRedditContent(
-    data: RedditItemData,
-    isComment: boolean,
+    contentOrigin: ContentOrigin = 'saved',
     comments: RedditComment[] = []
->>>>>>> f4d510f7
   ): Promise<string> {
     const created = new Date(data.created_utc * 1000).toISOString();
     const createdDate = new Date(data.created_utc * 1000).toLocaleDateString();
@@ -162,21 +158,16 @@
       content += this.convertRedditMarkdown(effectiveData.selftext || data.body || '');
     }
 
-<<<<<<< HEAD
-    content += this.formatFooter(effectiveData, isComment, contentOrigin);
-=======
     // Add comments section if comments were exported
     if (!isComment && comments.length > 0) {
       content += this.formatCommentsSection(comments, data.author);
     }
 
-    content += this.formatFooter(data, isComment);
->>>>>>> f4d510f7
-
-    return content;
-  }
-
-<<<<<<< HEAD
+    content += this.formatFooter(effectiveData, isComment, contentOrigin);
+
+    return content;
+  }
+
   /**
    * Check if the item is a crosspost
    */
@@ -202,14 +193,6 @@
     return data;
   }
 
-  private async formatPostHeader(
-    data: RedditItemData,
-    mediaInfo: MediaInfo,
-    contentOrigin: ContentOrigin = 'saved',
-    isCrosspost: boolean = false,
-    originalData?: RedditItemData
-  ): Promise<string> {
-=======
   private countTotalComments(comments: RedditComment[]): number {
     let count = comments.length;
     for (const comment of comments) {
@@ -260,8 +243,13 @@
     return content;
   }
 
-  private async formatPostHeader(data: RedditItemData, mediaInfo: MediaInfo): Promise<string> {
->>>>>>> f4d510f7
+  private async formatPostHeader(
+    data: RedditItemData,
+    mediaInfo: MediaInfo,
+    contentOrigin: ContentOrigin = 'saved',
+    isCrosspost: boolean = false,
+    originalData?: RedditItemData
+  ): Promise<string> {
     let content = '';
 
     // Origin badge
