import { Notice, Plugin } from 'obsidian';
import { RedditSavedSettings, ImportResult, RedditItem, RedditComment } from './types';
import {
  DEFAULT_SETTINGS,
  REDDIT_ITEM_TYPE_COMMENT,
  MSG_AUTH_REQUIRED,
  MSG_NO_POSTS_FOUND,
  MSG_FETCHING_POSTS,
  MSG_RESCAN_VAULT,
} from './constants';
import { RedditAuth } from './auth';
import { RedditApiClient } from './api-client';
import { MediaHandler } from './media-handler';
import { ContentFormatter } from './content-formatter';
import { RedditSavedSettingTab } from './settings';
<<<<<<< HEAD
import { sanitizeFileName, isPathSafe, sanitizeSubredditName } from './utils/file-sanitizer';
=======
import { UnsaveSelectionModal, AutoUnsaveConfirmModal } from './unsave-modal';
import { sanitizeFileName, isPathSafe } from './utils/file-sanitizer';
>>>>>>> ec723187

export default class RedditSavedPlugin extends Plugin {
  settings: RedditSavedSettings;
  private auth: RedditAuth;
  private apiClient: RedditApiClient;
  private mediaHandler: MediaHandler;
  private contentFormatter: ContentFormatter;

  async onload() {
    await this.loadSettings();

    // Initialize modules
    this.auth = new RedditAuth(this.app, this.settings, () => this.saveSettings());
    this.apiClient = new RedditApiClient(this.settings, () => this.auth.ensureValidToken());
    this.mediaHandler = new MediaHandler(this.app, this.settings);
    this.contentFormatter = new ContentFormatter(this.settings, this.mediaHandler);

    // Add ribbon icon
    this.addRibbonIcon('download', 'Fetch Reddit saved posts', async () => {
      await this.fetchSavedPosts();
    });

    // Add commands
    this.addCommand({
      id: 'fetch-reddit-saved',
      name: 'Fetch saved posts from Reddit',
      callback: async () => {
        await this.fetchSavedPosts();
      },
    });

    this.addCommand({
      id: 'authenticate-reddit',
      name: 'Authenticate with Reddit',
      callback: async () => {
        await this.auth.initiateOAuth();
      },
    });

    this.addCommand({
      id: 'rescan-reddit-ids',
      name: 'Rescan vault for imported Reddit posts',
      callback: async () => {
        await this.rescanImportedIds();
      },
    });

    // Add settings tab
    this.addSettingTab(
      new RedditSavedSettingTab(
        this.app,
        this,
        this.settings,
        () => this.saveSettings(),
        () => this.auth.initiateOAuth()
      )
    );
  }

  async loadSettings() {
    const savedData = await this.loadData();
    this.settings = Object.assign({}, DEFAULT_SETTINGS, savedData);

    // Migration: convert old autoUnsave boolean to new unsaveMode
    if (savedData && savedData.autoUnsave && !savedData.unsaveMode) {
      this.settings.unsaveMode = 'auto';
      await this.saveSettings();
    }
  }

  async saveSettings() {
    await this.saveData(this.settings);
  }

  async fetchSavedPosts() {
    if (!this.auth.isAuthenticated()) {
      new Notice(MSG_AUTH_REQUIRED);
      await this.auth.initiateOAuth();
      return;
    }

    try {
      await this.auth.ensureValidToken();

      new Notice(MSG_FETCHING_POSTS);

      const savedItems = await this.apiClient.fetchAllSaved();

      if (savedItems.length === 0) {
        new Notice(MSG_NO_POSTS_FOUND);
        return;
      }

      const result = await this.createMarkdownFiles(savedItems);

      // Provide detailed feedback
      if (result.skipped > 0) {
        new Notice(
          `Imported ${result.imported} new items, skipped ${result.skipped} already imported items`
        );
      } else {
        new Notice(`Successfully imported ${result.imported} saved items`);
      }

      // Handle unsave based on mode
      if (result.importedItems.length > 0) {
        await this.handleUnsave(result.importedItems);
      }
    } catch (error) {
      console.error('Error fetching saved posts:', error);
      const errorMessage = error instanceof Error ? error.message : String(error);
      new Notice(`Error: ${errorMessage}`);
    }
  }

  private async handleUnsave(importedItems: RedditItem[]): Promise<void> {
    switch (this.settings.unsaveMode) {
      case 'auto':
        // Show confirmation before auto-unsaving
        new AutoUnsaveConfirmModal(this.app, importedItems.length, async () => {
          await this.apiClient.unsaveItems(importedItems);
        }).open();
        break;

      case 'prompt':
        // Show selection modal for user to choose which items to unsave
        // The callback receives items one at a time for per-item progress tracking
        new UnsaveSelectionModal(this.app, importedItems, async (selectedItems: RedditItem[]) => {
          // This is called per-item from the modal for progress tracking
          await this.apiClient.unsaveItems(selectedItems);
        }).open();
        break;

      case 'off':
      default:
        // Do nothing
        break;
    }
  }

  private scanExistingRedditIds(): Set<string> {
    const existingIds = new Set<string>();

    // Scan all markdown files in the vault for Reddit IDs
    const files = this.app.vault.getMarkdownFiles();

    for (const file of files) {
      try {
        const cache = this.app.metadataCache.getFileCache(file);
        if (cache?.frontmatter?.id && cache?.frontmatter?.type?.startsWith('reddit-')) {
          existingIds.add(cache.frontmatter.id);
        }
      } catch (error) {
        console.error(`Error reading frontmatter from ${file.path}:`, error);
      }
    }

    return existingIds;
  }

  private async rescanImportedIds() {
    new Notice(MSG_RESCAN_VAULT);

    const existingIds = this.scanExistingRedditIds();

    // Update the imported IDs list with what's actually in the vault
    this.settings.importedIds = Array.from(existingIds);
    await this.saveSettings();

    new Notice(`Found ${existingIds.size} imported Reddit posts in vault`);
  }

  private async createMarkdownFiles(items: RedditItem[]): Promise<ImportResult> {
    const folder = this.app.vault.getAbstractFileByPath(this.settings.saveLocation);

    if (!folder) {
      await this.app.vault.createFolder(this.settings.saveLocation);
    }

    // Scan for existing Reddit IDs if skip existing is enabled
    let existingIds: Set<string> = new Set();
    if (this.settings.skipExisting) {
      existingIds = this.scanExistingRedditIds();
    }

    let importedCount = 0;
    let skippedCount = 0;
    const importedItems: RedditItem[] = [];

    for (const item of items) {
      const data = item.data;
      const redditId = data.id;

      // Check if this post has already been imported
      if (this.settings.skipExisting && existingIds.has(redditId)) {
        skippedCount++;
        continue;
      }

      const isComment = item.kind === REDDIT_ITEM_TYPE_COMMENT;

      const rawFileName = isComment ? `Comment - ${data.link_title || 'Unknown'}` : data.title!;

      // Validate path safety before sanitizing
      if (!isPathSafe(rawFileName)) {
        console.warn(`Skipping potentially unsafe filename: ${rawFileName}`);
        skippedCount++;
        continue;
      }

      const fileName = sanitizeFileName(rawFileName);

      // Determine the save folder based on subreddit organization setting
      let saveFolder = this.settings.saveLocation;
      if (this.settings.organizeBySubreddit && data.subreddit) {
        const subredditFolder = sanitizeSubredditName(data.subreddit);
        saveFolder = `${this.settings.saveLocation}/${subredditFolder}`;

        // Create subreddit folder if it doesn't exist
        const subredditFolderExists = this.app.vault.getAbstractFileByPath(saveFolder);
        if (!subredditFolderExists) {
          await this.app.vault.createFolder(saveFolder);
        }
      }

      // Generate unique filename if it already exists
      let filePath = `${saveFolder}/${fileName}.md`;
      let counter = 1;
      while (this.app.vault.getAbstractFileByPath(filePath)) {
        filePath = `${saveFolder}/${fileName} ${counter}.md`;
        counter++;
      }

      // Fetch comments if enabled and this is a post (not a saved comment)
      let comments: RedditComment[] = [];
      if (this.settings.exportPostComments && !isComment) {
        try {
          comments = await this.apiClient.fetchPostComments(
            data.permalink,
            this.settings.commentUpvoteThreshold
          );
        } catch (error) {
          console.error(`Error fetching comments for ${data.id}:`, error);
        }
      }

      const content = await this.contentFormatter.formatRedditContent(data, isComment, comments);
      await this.app.vault.create(filePath, content);

      // Add to imported IDs
      if (!this.settings.importedIds.includes(redditId)) {
        this.settings.importedIds.push(redditId);
      }

      // Track successfully imported item
      importedItems.push(item);
      importedCount++;
    }

    // Save updated imported IDs
    await this.saveSettings();

    // Return counts and imported items for better user feedback and auto-unsave
    return { imported: importedCount, skipped: skippedCount, importedItems };
  }
}<|MERGE_RESOLUTION|>--- conflicted
+++ resolved
@@ -13,12 +13,8 @@
 import { MediaHandler } from './media-handler';
 import { ContentFormatter } from './content-formatter';
 import { RedditSavedSettingTab } from './settings';
-<<<<<<< HEAD
+import { UnsaveSelectionModal, AutoUnsaveConfirmModal } from './unsave-modal';
 import { sanitizeFileName, isPathSafe, sanitizeSubredditName } from './utils/file-sanitizer';
-=======
-import { UnsaveSelectionModal, AutoUnsaveConfirmModal } from './unsave-modal';
-import { sanitizeFileName, isPathSafe } from './utils/file-sanitizer';
->>>>>>> ec723187
 
 export default class RedditSavedPlugin extends Plugin {
   settings: RedditSavedSettings;
