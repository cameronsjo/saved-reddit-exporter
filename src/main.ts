import { Notice, Plugin, Modal, App } from 'obsidian';
import {
  RedditSavedSettings,
  ImportResult,
  RedditItem,
  ContentOrigin,
  RedditComment,
  FilterBreakdown,
} from './types';
import {
  DEFAULT_SETTINGS,
  DEFAULT_FILTER_SETTINGS,
  REDDIT_ITEM_TYPE_COMMENT,
  MSG_AUTH_REQUIRED,
  MSG_NO_POSTS_FOUND,
  MSG_FETCHING_POSTS,
  MSG_RESCAN_VAULT,
  MSG_NO_CONTENT_TYPES,
} from './constants';
import { RedditAuth } from './auth';
import { RedditApiClient } from './api-client';
import { MediaHandler } from './media-handler';
import { ContentFormatter } from './content-formatter';
import { RedditSavedSettingTab } from './settings';
<<<<<<< HEAD
import { sanitizeFileName, isPathSafe } from './utils/file-sanitizer';
import { ImportStateManager, ImportProgress } from './import-state';
import { PerformanceMonitor } from './performance-monitor';
=======
import { UnsaveSelectionModal, AutoUnsaveConfirmModal } from './unsave-modal';
import { sanitizeFileName, isPathSafe, sanitizeSubredditName } from './utils/file-sanitizer';
import { FilterEngine, createEmptyBreakdown } from './filters';
>>>>>>> df60f7c3

export default class RedditSavedPlugin extends Plugin {
  settings: RedditSavedSettings;
  private auth: RedditAuth;
  private apiClient: RedditApiClient;
  private mediaHandler: MediaHandler;
  private contentFormatter: ContentFormatter;
  private importStateManager: ImportStateManager;
  private performanceMonitor: PerformanceMonitor;
  private currentAbortController: AbortController | null = null;

  async onload() {
    await this.loadSettings();

    // Initialize modules
    this.auth = new RedditAuth(this.app, this.settings, () => this.saveSettings());
    this.apiClient = new RedditApiClient(this.settings, () => this.auth.ensureValidToken());
    this.mediaHandler = new MediaHandler(this.app, this.settings);
    this.contentFormatter = new ContentFormatter(this.settings, this.mediaHandler);
    this.importStateManager = new ImportStateManager(this.app, {
      enableCheckpointing: this.settings.enableCheckpointing,
    });
    this.performanceMonitor = new PerformanceMonitor();

    // Configure enhanced features based on settings
    if (this.settings.enableEnhancedMode) {
      this.apiClient.enableEnhancedFeatures(this.importStateManager);
    }

    // Add ribbon icon
    this.addRibbonIcon('download', 'Fetch Reddit saved posts', async () => {
      await this.fetchSavedPosts();
    });

    // Add commands
    this.addCommand({
      id: 'fetch-reddit-saved',
      name: 'Fetch saved posts from Reddit',
      callback: async () => {
        await this.fetchSavedPosts();
      },
    });

    this.addCommand({
      id: 'authenticate-reddit',
      name: 'Authenticate with Reddit',
      callback: async () => {
        await this.auth.initiateOAuth();
      },
    });

    this.addCommand({
      id: 'rescan-reddit-ids',
      name: 'Rescan vault for imported Reddit posts',
      callback: async () => {
        await this.rescanImportedIds();
      },
    });

    this.addCommand({
<<<<<<< HEAD
      id: 'resume-reddit-import',
      name: 'Resume interrupted import',
      callback: async () => {
        await this.resumeImport();
      },
    });

    this.addCommand({
      id: 'cancel-reddit-import',
      name: 'Cancel current import',
      callback: () => {
        this.cancelImport();
      },
    });

    this.addCommand({
      id: 'show-import-status',
      name: 'Show import status and performance',
      callback: () => {
        this.showImportStatus();
=======
      id: 'preview-reddit-import',
      name: 'Preview import (dry run)',
      callback: async () => {
        await this.previewImport();
>>>>>>> df60f7c3
      },
    });

    // Add settings tab
    this.addSettingTab(
      new RedditSavedSettingTab(
        this.app,
        this,
        this.settings,
        () => this.saveSettings(),
        () => this.auth.initiateOAuth()
      )
    );
  }

  onunload() {
    // Clean up resources
    this.importStateManager.cleanup();
    if (this.currentAbortController) {
      this.currentAbortController.abort();
    }
  }

  async loadSettings() {
    const savedData = await this.loadData();
    this.settings = Object.assign({}, DEFAULT_SETTINGS, savedData);

    // Ensure filterSettings exists and has all required properties
    if (!this.settings.filterSettings) {
      this.settings.filterSettings = { ...DEFAULT_FILTER_SETTINGS };
    } else {
      // Merge with defaults to ensure new filter properties are available
      this.settings.filterSettings = {
        ...DEFAULT_FILTER_SETTINGS,
        ...this.settings.filterSettings,
      };
    }

    // Migration: convert old autoUnsave boolean to new unsaveMode
    if (savedData && savedData.autoUnsave && !savedData.unsaveMode) {
      this.settings.unsaveMode = 'auto';
      await this.saveSettings();
    }
  }

  async saveSettings() {
    await this.saveData(this.settings);
  }

  /**
   * Check if any content types are enabled
   */
  private hasEnabledContentTypes(): boolean {
    return (
      this.settings.importSavedPosts ||
      this.settings.importSavedComments ||
      this.settings.importUpvoted ||
      this.settings.importUserPosts ||
      this.settings.importUserComments
    );
  }

  async fetchSavedPosts() {
    if (!this.auth.isAuthenticated()) {
      new Notice(MSG_AUTH_REQUIRED);
      await this.auth.initiateOAuth();
      return;
    }

<<<<<<< HEAD
    // Check for resumable session first
    if (this.settings.enableCheckpointing) {
      const hasResumable = await this.importStateManager.hasResumableSession();
      if (hasResumable) {
        new Notice(
          'Found interrupted import. Use "Resume interrupted import" command to continue, or start fresh.'
        );
      }
=======
    // Check if any content types are enabled
    if (!this.hasEnabledContentTypes()) {
      new Notice(MSG_NO_CONTENT_TYPES);
      return;
>>>>>>> df60f7c3
    }

    try {
      await this.auth.ensureValidToken();

      new Notice(MSG_FETCHING_POSTS);

<<<<<<< HEAD
      // Start performance monitoring
      this.performanceMonitor.startSession();

      // Create abort controller for cancellation
      this.currentAbortController = new AbortController();

      // Start new import session
      this.importStateManager.startSession();

      let savedItems: RedditItem[];

      if (this.settings.enableEnhancedMode) {
        // Use enhanced fetch with progress tracking
        const result = await this.apiClient.fetchAllSavedEnhanced({
          onProgress: (progress: ImportProgress) => {
            this.handleProgressUpdate(progress);
          },
          signal: this.currentAbortController.signal,
        });

        if (result.wasCancelled) {
          new Notice('Import was cancelled. You can resume later.');
          return;
        }

        savedItems = result.items;
      } else {
        // Use legacy fetch
        savedItems = await this.apiClient.fetchAllSaved();
      }
=======
      const allItems: RedditItem[] = [];
      const savedItemsForUnsave: RedditItem[] = [];

      // Fetch saved items (posts and/or comments)
      if (this.settings.importSavedPosts || this.settings.importSavedComments) {
        const savedItems = await this.apiClient.fetchAllSaved();

        // Filter based on content type preferences
        const filteredSaved = savedItems.filter(item => {
          const isComment = item.kind === REDDIT_ITEM_TYPE_COMMENT;
          if (isComment) {
            return this.settings.importSavedComments;
          } else {
            return this.settings.importSavedPosts;
          }
        });
>>>>>>> df60f7c3

        allItems.push(...filteredSaved);
        savedItemsForUnsave.push(...filteredSaved);
      }

      // Fetch upvoted posts
      if (this.settings.importUpvoted) {
        const upvotedItems = await this.apiClient.fetchUpvoted();
        allItems.push(...upvotedItems);
      }

      // Fetch user's own posts
      if (this.settings.importUserPosts) {
        const userPosts = await this.apiClient.fetchUserPosts();
        allItems.push(...userPosts);
      }

      // Fetch user's own comments
      if (this.settings.importUserComments) {
        const userComments = await this.apiClient.fetchUserComments();
        allItems.push(...userComments);
      }

      if (allItems.length === 0) {
        new Notice(MSG_NO_POSTS_FOUND);
        this.importStateManager.markCompleted();
        return;
      }

<<<<<<< HEAD
      // Update state to processing phase
      this.importStateManager.setPhase('processing');

      const result = await this.createMarkdownFiles(savedItems);
=======
      // Deduplicate items by ID (in case an item appears in multiple categories)
      const uniqueItems = this.deduplicateItems(allItems);

      const result = await this.createMarkdownFiles(uniqueItems);
>>>>>>> df60f7c3

      // Mark import as completed
      this.importStateManager.markCompleted();

      // End performance monitoring
      this.performanceMonitor.endSession();

      // Provide detailed feedback
      const parts: string[] = [];
      parts.push(`Imported ${result.imported}`);
      if (result.filtered > 0) {
        parts.push(`filtered ${result.filtered}`);
      }
      if (result.skipped > 0) {
        parts.push(`skipped ${result.skipped} existing`);
      }
<<<<<<< HEAD

      // Show performance stats if enabled
      if (this.settings.showPerformanceStats) {
        console.log(this.performanceMonitor.formatForDisplay());
        new Notice(
          'Performance stats logged to console. Use "Show import status" command for details.'
        );
      }

      if (this.settings.autoUnsave) {
        this.importStateManager.setPhase('unsaving');
        // Only unsave newly imported items
        const itemsToUnsave = savedItems.filter(_item => {
          return !this.settings.skipExisting || result.imported > 0;
        });
        if (itemsToUnsave.length > 0) {
          await this.apiClient.unsaveItems(itemsToUnsave);
        }
=======
      new Notice(parts.join(', '));

      // Handle unsave based on mode (only for saved items, not upvoted/user content)
      const savedItemsToUnsave = result.importedItems.filter(
        (item: RedditItem) =>
          (item as RedditItem & { contentOrigin?: ContentOrigin }).contentOrigin === 'saved' ||
          !(item as RedditItem & { contentOrigin?: ContentOrigin }).contentOrigin
      );
      if (savedItemsToUnsave.length > 0) {
        await this.handleUnsave(savedItemsToUnsave);
>>>>>>> df60f7c3
      }
    } catch (error) {
      console.error('Error fetching posts:', error);
      const errorMessage = error instanceof Error ? error.message : String(error);
      new Notice(`Error: ${errorMessage}`);

      // Save state for potential resumption
      if (this.settings.enableCheckpointing) {
        this.importStateManager.pause();
        new Notice('Import state saved. You can resume later.');
      }
    } finally {
      this.currentAbortController = null;
    }
  }

  /**
   * Resume an interrupted import
   */
  async resumeImport() {
    if (!this.auth.isAuthenticated()) {
      new Notice(MSG_AUTH_REQUIRED);
      return;
    }

    const checkpoint = await this.importStateManager.resumeSession();
    if (!checkpoint) {
      new Notice('No interrupted import found to resume.');
      return;
    }

    new Notice(`Resuming import from ${checkpoint.fetchedCount} items...`);

    try {
      await this.auth.ensureValidToken();

      // Create new abort controller
      this.currentAbortController = new AbortController();

      // Resume from saved cursor
      const result = await this.apiClient.fetchAllSavedEnhanced({
        startCursor: checkpoint.afterCursor,
        onProgress: (progress: ImportProgress) => {
          this.handleProgressUpdate(progress);
        },
        signal: this.currentAbortController.signal,
      });

      if (result.wasCancelled) {
        new Notice('Import was cancelled. You can resume later.');
        return;
      }

      // Get pending items that weren't processed
      const pendingItems = this.importStateManager.getPendingItems();
      const allItems = [...pendingItems, ...result.items];

      if (allItems.length === 0) {
        new Notice('No more items to import.');
        this.importStateManager.markCompleted();
        return;
      }

      this.importStateManager.setPhase('processing');
      const importResult = await this.createMarkdownFiles(allItems);

      this.importStateManager.markCompleted();

      new Notice(
        `Resume complete: Imported ${importResult.imported} items, skipped ${importResult.skipped}`
      );
    } catch (error) {
      console.error('Error resuming import:', error);
      const errorMessage = error instanceof Error ? error.message : String(error);
      new Notice(`Error resuming: ${errorMessage}`);
      this.importStateManager.pause();
    } finally {
      this.currentAbortController = null;
    }
  }

  /**
   * Cancel the current import
   */
  cancelImport() {
    if (this.currentAbortController) {
      this.currentAbortController.abort();
      this.importStateManager.markCancelled();
      new Notice('Import cancelled. State saved for later resumption.');
    } else {
      new Notice('No import in progress.');
    }
  }

  /**
   * Show current import status and performance metrics
   */
  showImportStatus() {
    const progress = this.importStateManager.getProgress();
    const queueStatus = this.apiClient.getQueueStatus();

    let statusMessage = '=== Import Status ===\n';

    if (progress) {
      statusMessage += `Phase: ${progress.phase}\n`;
      statusMessage += `Fetched: ${progress.fetchedCount}\n`;
      statusMessage += `Processed: ${progress.processedCount}\n`;
      statusMessage += `Imported: ${progress.importedCount}\n`;
      statusMessage += `Skipped: ${progress.skippedCount}\n`;
      statusMessage += `Failed: ${progress.failedCount}\n`;
      statusMessage += `Speed: ${progress.itemsPerSecond.toFixed(2)} items/sec\n`;
    } else {
      statusMessage += 'No active import session.\n';
    }

    statusMessage += '\n=== Queue Status ===\n';
    statusMessage += `Pending requests: ${queueStatus.queueLength}\n`;
    statusMessage += `Active requests: ${queueStatus.activeRequests}\n`;
    statusMessage += `Circuit breaker: ${queueStatus.circuitState}\n`;
    statusMessage += `Online: ${queueStatus.isOnline}\n`;

    // Log full performance report
    console.log(statusMessage);
    console.log('\n' + this.performanceMonitor.formatForDisplay());

    new Notice(`Import status logged to console. Phase: ${progress?.phase || 'idle'}`);
  }

  /**
   * Handle progress updates during import
   */
  private handleProgressUpdate(progress: ImportProgress) {
    // Could be used to update UI in the future
    // For now, just log significant milestones
    if (progress.processedCount > 0 && progress.processedCount % 50 === 0) {
      new Notice(
        `Progress: ${progress.processedCount} items processed (${progress.itemsPerSecond.toFixed(1)}/sec)`
      );
    }
  }

  /**
   * Remove duplicate items, keeping the first occurrence (which preserves content origin)
   */
  private deduplicateItems(items: RedditItem[]): RedditItem[] {
    const seen = new Set<string>();
    return items.filter(item => {
      if (seen.has(item.data.id)) {
        return false;
      }
      seen.add(item.data.id);
      return true;
    });
  }

  private async handleUnsave(importedItems: RedditItem[]): Promise<void> {
    switch (this.settings.unsaveMode) {
      case 'auto':
        // Show confirmation before auto-unsaving
        new AutoUnsaveConfirmModal(this.app, importedItems.length, async () => {
          await this.apiClient.unsaveItems(importedItems);
        }).open();
        break;

      case 'prompt':
        // Show selection modal for user to choose which items to unsave
        // The callback receives items one at a time for per-item progress tracking
        new UnsaveSelectionModal(this.app, importedItems, async (selectedItems: RedditItem[]) => {
          // This is called per-item from the modal for progress tracking
          await this.apiClient.unsaveItems(selectedItems);
        }).open();
        break;

      case 'off':
      default:
        // Do nothing
        break;
    }
  }

  private scanExistingRedditIds(): Set<string> {
    const existingIds = new Set<string>();

    // Scan all markdown files in the vault for Reddit IDs
    const files = this.app.vault.getMarkdownFiles();

    for (const file of files) {
      try {
        const cache = this.app.metadataCache.getFileCache(file);
        if (cache?.frontmatter?.id && cache?.frontmatter?.type?.startsWith('reddit-')) {
          existingIds.add(cache.frontmatter.id);
        }
      } catch (error) {
        console.error(`Error reading frontmatter from ${file.path}:`, error);
      }
    }

    return existingIds;
  }

  private async rescanImportedIds() {
    new Notice(MSG_RESCAN_VAULT);

    const existingIds = this.scanExistingRedditIds();

    // Update the imported IDs list with what's actually in the vault
    this.settings.importedIds = Array.from(existingIds);
    await this.saveSettings();

    new Notice(`Found ${existingIds.size} imported Reddit posts in vault`);
  }

  private async createMarkdownFiles(items: RedditItem[]): Promise<ImportResult> {
    const folder = this.app.vault.getAbstractFileByPath(this.settings.saveLocation);

    if (!folder) {
      await this.app.vault.createFolder(this.settings.saveLocation);
    }

    // Scan for existing Reddit IDs if skip existing is enabled
    let existingIds: Set<string> = new Set();
    if (this.settings.skipExisting) {
      existingIds = this.scanExistingRedditIds();
    }

    // Initialize filter engine
    const filterEngine = new FilterEngine(this.settings.filterSettings);

    let importedCount = 0;
    let skippedCount = 0;
    let filteredCount = 0;
    const filterBreakdown = createEmptyBreakdown();
    const importedItems: RedditItem[] = [];

    for (const item of items) {
      // Check for cancellation
      if (this.currentAbortController?.signal.aborted) {
        break;
      }

      const data = item.data;
      const redditId = data.id;

      // Check if this post has already been imported
      if (this.settings.skipExisting && existingIds.has(redditId)) {
        skippedCount++;
        this.importStateManager.markItemSkipped(redditId);
        this.performanceMonitor.recordItemProcessed('skipped');
        continue;
      }

      // Apply filters
      const filterResult = filterEngine.shouldIncludeItem(item);
      if (!filterResult.passes) {
        filteredCount++;
        if (filterResult.filterType) {
          filterBreakdown[filterResult.filterType]++;
        }
        continue;
      }

      const isComment = item.kind === REDDIT_ITEM_TYPE_COMMENT;
      const contentOrigin: ContentOrigin = item.contentOrigin || 'saved';

      // Generate filename based on content type
      let rawFileName: string;
      if (isComment) {
        rawFileName = `Comment - ${data.link_title || 'Unknown'}`;
      } else {
        rawFileName = data.title!;
      }

      // Add prefix for non-saved content to help with organization
      if (contentOrigin === 'upvoted') {
        rawFileName = `[Upvoted] ${rawFileName}`;
      } else if (contentOrigin === 'submitted') {
        rawFileName = `[My Post] ${rawFileName}`;
      } else if (contentOrigin === 'commented') {
        rawFileName = `[My Comment] ${rawFileName}`;
      }

      // Validate path safety before sanitizing
      if (!isPathSafe(rawFileName)) {
        console.warn(`Skipping potentially unsafe filename: ${rawFileName}`);
        skippedCount++;
        this.importStateManager.markItemFailed(redditId, 'Unsafe filename', false);
        this.performanceMonitor.recordItemProcessed('failed');
        continue;
      }

      try {
        const fileName = sanitizeFileName(rawFileName);

        // Generate unique filename if it already exists
        let filePath = `${this.settings.saveLocation}/${fileName}.md`;
        let counter = 1;
        while (this.app.vault.getAbstractFileByPath(filePath)) {
          filePath = `${this.settings.saveLocation}/${fileName} ${counter}.md`;
          counter++;
        }

<<<<<<< HEAD
        const content = await this.contentFormatter.formatRedditContent(data, isComment);
        await this.app.vault.create(filePath, content);

        // Record file creation
        this.performanceMonitor.recordFileCreated();
=======
      // Determine the save folder based on subreddit organization setting
      let saveFolder = this.settings.saveLocation;
      if (this.settings.organizeBySubreddit && data.subreddit) {
        const subredditFolder = sanitizeSubredditName(data.subreddit);
        saveFolder = `${this.settings.saveLocation}/${subredditFolder}`;

        // Create subreddit folder if it doesn't exist
        const subredditFolderExists = this.app.vault.getAbstractFileByPath(saveFolder);
        if (!subredditFolderExists) {
          await this.app.vault.createFolder(saveFolder);
        }
      }

      // Generate unique filename if it already exists
      let filePath = `${saveFolder}/${fileName}.md`;
      let counter = 1;
      while (this.app.vault.getAbstractFileByPath(filePath)) {
        filePath = `${saveFolder}/${fileName} ${counter}.md`;
        counter++;
      }

      // Fetch comments if enabled and this is a post (not a saved comment)
      let comments: RedditComment[] = [];
      if (this.settings.exportPostComments && !isComment) {
        try {
          comments = await this.apiClient.fetchPostComments(
            data.permalink,
            this.settings.commentUpvoteThreshold
          );
        } catch (error) {
          console.error(`Error fetching comments for ${data.id}:`, error);
        }
      }

      const content = await this.contentFormatter.formatRedditContent(
        data,
        isComment,
        contentOrigin,
        comments
      );
      await this.app.vault.create(filePath, content);
>>>>>>> df60f7c3

        // Add to imported IDs
        if (!this.settings.importedIds.includes(redditId)) {
          this.settings.importedIds.push(redditId);
        }

<<<<<<< HEAD
        importedCount++;
        this.importStateManager.markItemImported(redditId);
        this.performanceMonitor.recordItemProcessed('imported');
      } catch (error) {
        console.error(`Error creating file for item ${redditId}:`, error);
        const errorMessage = error instanceof Error ? error.message : String(error);
        this.importStateManager.markItemFailed(redditId, errorMessage, true);
        this.performanceMonitor.recordItemProcessed('failed');
      }
=======
      // Track successfully imported item
      importedItems.push(item);
      importedCount++;
>>>>>>> df60f7c3
    }

    // Save updated imported IDs
    await this.saveSettings();

    // Return counts and imported items for better user feedback
    return {
      imported: importedCount,
      skipped: skippedCount,
      filtered: filteredCount,
      importedItems,
      filterBreakdown,
    };
  }

  async previewImport() {
    if (!this.auth.isAuthenticated()) {
      new Notice(MSG_AUTH_REQUIRED);
      await this.auth.initiateOAuth();
      return;
    }

    try {
      await this.auth.ensureValidToken();

      new Notice('Fetching posts for preview...');

      const savedItems = await this.apiClient.fetchAllSaved();

      if (savedItems.length === 0) {
        new Notice(MSG_NO_POSTS_FOUND);
        return;
      }

      // Scan for existing Reddit IDs
      const existingIds = this.settings.skipExisting
        ? this.scanExistingRedditIds()
        : new Set<string>();

      // Use filter engine to preview
      const filterEngine = new FilterEngine(this.settings.filterSettings);
      const preview = filterEngine.previewImport(
        savedItems,
        existingIds,
        this.settings.skipExisting
      );

      // Show preview modal
      new PreviewModal(this.app, preview, this.settings.filterSettings.enabled).open();
    } catch (error) {
      console.error('Error during preview:', error);
      const errorMessage = error instanceof Error ? error.message : String(error);
      new Notice(`Error: ${errorMessage}`);
    }
  }
}

/**
 * Modal to display import preview results
 */
class PreviewModal extends Modal {
  private preview: {
    wouldImport: RedditItem[];
    wouldFilter: Array<{ item: RedditItem; reason: string }>;
    wouldSkip: RedditItem[];
    breakdown: FilterBreakdown;
  };
  private filterEnabled: boolean;

  constructor(
    app: App,
    preview: {
      wouldImport: RedditItem[];
      wouldFilter: Array<{ item: RedditItem; reason: string }>;
      wouldSkip: RedditItem[];
      breakdown: FilterBreakdown;
    },
    filterEnabled: boolean
  ) {
    super(app);
    this.preview = preview;
    this.filterEnabled = filterEnabled;
  }

  onOpen() {
    const { contentEl } = this;
    contentEl.empty();

    contentEl.createEl('h2', { text: 'Import Preview' });

    // Summary
    const summaryDiv = contentEl.createDiv();
    summaryDiv.setCssProps({
      backgroundColor: 'var(--background-secondary)',
      padding: '15px',
      borderRadius: '8px',
      marginBottom: '15px',
    });

    summaryDiv.createEl('h3', { text: 'Summary' });
    summaryDiv.createEl('p', {
      text: `✅ Would import: ${this.preview.wouldImport.length} items`,
    });

    if (this.filterEnabled) {
      summaryDiv.createEl('p', {
        text: `🔍 Would filter: ${this.preview.wouldFilter.length} items`,
      });
    }

    summaryDiv.createEl('p', {
      text: `⏭️ Would skip (already imported): ${this.preview.wouldSkip.length} items`,
    });

    // Filter breakdown
    if (this.filterEnabled && this.preview.wouldFilter.length > 0) {
      const breakdownDiv = contentEl.createDiv();
      breakdownDiv.setCssProps({
        marginBottom: '15px',
      });

      breakdownDiv.createEl('h3', { text: 'Filter Breakdown' });
      const breakdown = this.preview.breakdown;
      const breakdownList = breakdownDiv.createEl('ul');

      const breakdownItems: Array<{ key: keyof FilterBreakdown; label: string }> = [
        { key: 'subreddit', label: 'Subreddit filter' },
        { key: 'score', label: 'Score filter' },
        { key: 'date', label: 'Date filter' },
        { key: 'postType', label: 'Post type filter' },
        { key: 'content', label: 'Content filter' },
        { key: 'author', label: 'Author filter' },
        { key: 'domain', label: 'Domain filter' },
        { key: 'nsfw', label: 'NSFW filter' },
        { key: 'commentCount', label: 'Comment count filter' },
      ];

      for (const { key, label } of breakdownItems) {
        if (breakdown[key] > 0) {
          breakdownList.createEl('li', { text: `${label}: ${breakdown[key]}` });
        }
      }
    }

    // Sample of items to import
    if (this.preview.wouldImport.length > 0) {
      const importDiv = contentEl.createDiv();
      importDiv.createEl('h3', { text: 'Sample items to import' });

      const sampleItems = this.preview.wouldImport.slice(0, 5);
      const importList = importDiv.createEl('ul');

      for (const item of sampleItems) {
        const isComment = item.kind === 't1';
        const title = isComment
          ? `Comment on: ${item.data.link_title || 'Unknown'}`
          : item.data.title || 'Untitled';
        const li = importList.createEl('li');
        li.createEl('strong', { text: `r/${item.data.subreddit}` });
        li.createSpan({ text: ` - ${title.substring(0, 60)}${title.length > 60 ? '...' : ''}` });
      }

      if (this.preview.wouldImport.length > 5) {
        importDiv.createEl('p', {
          text: `...and ${this.preview.wouldImport.length - 5} more items`,
          cls: 'mod-muted',
        });
      }
    }

    // Sample of filtered items
    if (this.filterEnabled && this.preview.wouldFilter.length > 0) {
      const filterDiv = contentEl.createDiv();
      filterDiv.createEl('h3', { text: 'Sample filtered items' });

      const sampleFiltered = this.preview.wouldFilter.slice(0, 5);
      const filterList = filterDiv.createEl('ul');

      for (const { item, reason } of sampleFiltered) {
        const isComment = item.kind === 't1';
        const title = isComment
          ? `Comment on: ${item.data.link_title || 'Unknown'}`
          : item.data.title || 'Untitled';
        const li = filterList.createEl('li');
        li.createEl('strong', { text: `r/${item.data.subreddit}` });
        li.createSpan({ text: ` - ${title.substring(0, 40)}${title.length > 40 ? '...' : ''}` });
        li.createEl('br');
        li.createEl('em', { text: `Reason: ${reason}`, cls: 'mod-muted' });
      }

      if (this.preview.wouldFilter.length > 5) {
        filterDiv.createEl('p', {
          text: `...and ${this.preview.wouldFilter.length - 5} more filtered items`,
          cls: 'mod-muted',
        });
      }
    }

    // Close button
    const buttonDiv = contentEl.createDiv();
    buttonDiv.setCssProps({
      marginTop: '20px',
      textAlign: 'right',
    });

    const closeBtn = buttonDiv.createEl('button', { text: 'Close' });
    closeBtn.addEventListener('click', () => this.close());
  }

  onClose() {
    const { contentEl } = this;
    contentEl.empty();
  }
}<|MERGE_RESOLUTION|>--- conflicted
+++ resolved
@@ -22,15 +22,11 @@
 import { MediaHandler } from './media-handler';
 import { ContentFormatter } from './content-formatter';
 import { RedditSavedSettingTab } from './settings';
-<<<<<<< HEAD
-import { sanitizeFileName, isPathSafe } from './utils/file-sanitizer';
-import { ImportStateManager, ImportProgress } from './import-state';
-import { PerformanceMonitor } from './performance-monitor';
-=======
 import { UnsaveSelectionModal, AutoUnsaveConfirmModal } from './unsave-modal';
 import { sanitizeFileName, isPathSafe, sanitizeSubredditName } from './utils/file-sanitizer';
 import { FilterEngine, createEmptyBreakdown } from './filters';
->>>>>>> df60f7c3
+import { ImportStateManager, ImportProgress } from './import-state';
+import { PerformanceMonitor } from './performance-monitor';
 
 export default class RedditSavedPlugin extends Plugin {
   settings: RedditSavedSettings;
@@ -91,7 +87,6 @@
     });
 
     this.addCommand({
-<<<<<<< HEAD
       id: 'resume-reddit-import',
       name: 'Resume interrupted import',
       callback: async () => {
@@ -112,12 +107,14 @@
       name: 'Show import status and performance',
       callback: () => {
         this.showImportStatus();
-=======
+      },
+    });
+
+    this.addCommand({
       id: 'preview-reddit-import',
       name: 'Preview import (dry run)',
       callback: async () => {
         await this.previewImport();
->>>>>>> df60f7c3
       },
     });
 
@@ -187,7 +184,12 @@
       return;
     }
 
-<<<<<<< HEAD
+    // Check if any content types are enabled
+    if (!this.hasEnabledContentTypes()) {
+      new Notice(MSG_NO_CONTENT_TYPES);
+      return;
+    }
+
     // Check for resumable session first
     if (this.settings.enableCheckpointing) {
       const hasResumable = await this.importStateManager.hasResumableSession();
@@ -196,12 +198,6 @@
           'Found interrupted import. Use "Resume interrupted import" command to continue, or start fresh.'
         );
       }
-=======
-    // Check if any content types are enabled
-    if (!this.hasEnabledContentTypes()) {
-      new Notice(MSG_NO_CONTENT_TYPES);
-      return;
->>>>>>> df60f7c3
     }
 
     try {
@@ -209,7 +205,6 @@
 
       new Notice(MSG_FETCHING_POSTS);
 
-<<<<<<< HEAD
       // Start performance monitoring
       this.performanceMonitor.startSession();
 
@@ -219,28 +214,6 @@
       // Start new import session
       this.importStateManager.startSession();
 
-      let savedItems: RedditItem[];
-
-      if (this.settings.enableEnhancedMode) {
-        // Use enhanced fetch with progress tracking
-        const result = await this.apiClient.fetchAllSavedEnhanced({
-          onProgress: (progress: ImportProgress) => {
-            this.handleProgressUpdate(progress);
-          },
-          signal: this.currentAbortController.signal,
-        });
-
-        if (result.wasCancelled) {
-          new Notice('Import was cancelled. You can resume later.');
-          return;
-        }
-
-        savedItems = result.items;
-      } else {
-        // Use legacy fetch
-        savedItems = await this.apiClient.fetchAllSaved();
-      }
-=======
       const allItems: RedditItem[] = [];
       const savedItemsForUnsave: RedditItem[] = [];
 
@@ -257,7 +230,6 @@
             return this.settings.importSavedPosts;
           }
         });
->>>>>>> df60f7c3
 
         allItems.push(...filteredSaved);
         savedItemsForUnsave.push(...filteredSaved);
@@ -287,17 +259,13 @@
         return;
       }
 
-<<<<<<< HEAD
+      // Deduplicate items by ID (in case an item appears in multiple categories)
+      const uniqueItems = this.deduplicateItems(allItems);
+
       // Update state to processing phase
       this.importStateManager.setPhase('processing');
 
-      const result = await this.createMarkdownFiles(savedItems);
-=======
-      // Deduplicate items by ID (in case an item appears in multiple categories)
-      const uniqueItems = this.deduplicateItems(allItems);
-
       const result = await this.createMarkdownFiles(uniqueItems);
->>>>>>> df60f7c3
 
       // Mark import as completed
       this.importStateManager.markCompleted();
@@ -314,7 +282,7 @@
       if (result.skipped > 0) {
         parts.push(`skipped ${result.skipped} existing`);
       }
-<<<<<<< HEAD
+      new Notice(parts.join(', '));
 
       // Show performance stats if enabled
       if (this.settings.showPerformanceStats) {
@@ -324,19 +292,8 @@
         );
       }
 
-      if (this.settings.autoUnsave) {
-        this.importStateManager.setPhase('unsaving');
-        // Only unsave newly imported items
-        const itemsToUnsave = savedItems.filter(_item => {
-          return !this.settings.skipExisting || result.imported > 0;
-        });
-        if (itemsToUnsave.length > 0) {
-          await this.apiClient.unsaveItems(itemsToUnsave);
-        }
-=======
-      new Notice(parts.join(', '));
-
       // Handle unsave based on mode (only for saved items, not upvoted/user content)
+      this.importStateManager.setPhase('unsaving');
       const savedItemsToUnsave = result.importedItems.filter(
         (item: RedditItem) =>
           (item as RedditItem & { contentOrigin?: ContentOrigin }).contentOrigin === 'saved' ||
@@ -344,7 +301,6 @@
       );
       if (savedItemsToUnsave.length > 0) {
         await this.handleUnsave(savedItemsToUnsave);
->>>>>>> df60f7c3
       }
     } catch (error) {
       console.error('Error fetching posts:', error);
@@ -638,70 +594,58 @@
       try {
         const fileName = sanitizeFileName(rawFileName);
 
+        // Determine the save folder based on subreddit organization setting
+        let saveFolder = this.settings.saveLocation;
+        if (this.settings.organizeBySubreddit && data.subreddit) {
+          const subredditFolder = sanitizeSubredditName(data.subreddit);
+          saveFolder = `${this.settings.saveLocation}/${subredditFolder}`;
+
+          // Create subreddit folder if it doesn't exist
+          const subredditFolderExists = this.app.vault.getAbstractFileByPath(saveFolder);
+          if (!subredditFolderExists) {
+            await this.app.vault.createFolder(saveFolder);
+          }
+        }
+
         // Generate unique filename if it already exists
-        let filePath = `${this.settings.saveLocation}/${fileName}.md`;
+        let filePath = `${saveFolder}/${fileName}.md`;
         let counter = 1;
         while (this.app.vault.getAbstractFileByPath(filePath)) {
-          filePath = `${this.settings.saveLocation}/${fileName} ${counter}.md`;
+          filePath = `${saveFolder}/${fileName} ${counter}.md`;
           counter++;
         }
 
-<<<<<<< HEAD
-        const content = await this.contentFormatter.formatRedditContent(data, isComment);
+        // Fetch comments if enabled and this is a post (not a saved comment)
+        let comments: RedditComment[] = [];
+        if (this.settings.exportPostComments && !isComment) {
+          try {
+            comments = await this.apiClient.fetchPostComments(
+              data.permalink,
+              this.settings.commentUpvoteThreshold
+            );
+          } catch (error) {
+            console.error(`Error fetching comments for ${data.id}:`, error);
+          }
+        }
+
+        const content = await this.contentFormatter.formatRedditContent(
+          data,
+          isComment,
+          contentOrigin,
+          comments
+        );
         await this.app.vault.create(filePath, content);
 
         // Record file creation
         this.performanceMonitor.recordFileCreated();
-=======
-      // Determine the save folder based on subreddit organization setting
-      let saveFolder = this.settings.saveLocation;
-      if (this.settings.organizeBySubreddit && data.subreddit) {
-        const subredditFolder = sanitizeSubredditName(data.subreddit);
-        saveFolder = `${this.settings.saveLocation}/${subredditFolder}`;
-
-        // Create subreddit folder if it doesn't exist
-        const subredditFolderExists = this.app.vault.getAbstractFileByPath(saveFolder);
-        if (!subredditFolderExists) {
-          await this.app.vault.createFolder(saveFolder);
-        }
-      }
-
-      // Generate unique filename if it already exists
-      let filePath = `${saveFolder}/${fileName}.md`;
-      let counter = 1;
-      while (this.app.vault.getAbstractFileByPath(filePath)) {
-        filePath = `${saveFolder}/${fileName} ${counter}.md`;
-        counter++;
-      }
-
-      // Fetch comments if enabled and this is a post (not a saved comment)
-      let comments: RedditComment[] = [];
-      if (this.settings.exportPostComments && !isComment) {
-        try {
-          comments = await this.apiClient.fetchPostComments(
-            data.permalink,
-            this.settings.commentUpvoteThreshold
-          );
-        } catch (error) {
-          console.error(`Error fetching comments for ${data.id}:`, error);
-        }
-      }
-
-      const content = await this.contentFormatter.formatRedditContent(
-        data,
-        isComment,
-        contentOrigin,
-        comments
-      );
-      await this.app.vault.create(filePath, content);
->>>>>>> df60f7c3
 
         // Add to imported IDs
         if (!this.settings.importedIds.includes(redditId)) {
           this.settings.importedIds.push(redditId);
         }
 
-<<<<<<< HEAD
+        // Track successfully imported item
+        importedItems.push(item);
         importedCount++;
         this.importStateManager.markItemImported(redditId);
         this.performanceMonitor.recordItemProcessed('imported');
@@ -711,11 +655,6 @@
         this.importStateManager.markItemFailed(redditId, errorMessage, true);
         this.performanceMonitor.recordItemProcessed('failed');
       }
-=======
-      // Track successfully imported item
-      importedItems.push(item);
-      importedCount++;
->>>>>>> df60f7c3
     }
 
     // Save updated imported IDs
