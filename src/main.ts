<<<<<<< HEAD
import { Notice, Plugin, Modal, App } from 'obsidian';
import { RedditSavedSettings, ImportResult, RedditItem, FilterBreakdown } from './types';
=======
import { Notice, Plugin } from 'obsidian';
import {
  RedditSavedSettings,
  ImportResult,
  RedditItem,
  ContentOrigin,
  RedditComment,
} from './types';
>>>>>>> 886b0598
import {
  DEFAULT_SETTINGS,
  DEFAULT_FILTER_SETTINGS,
  REDDIT_ITEM_TYPE_COMMENT,
  MSG_AUTH_REQUIRED,
  MSG_NO_POSTS_FOUND,
  MSG_FETCHING_POSTS,
  MSG_RESCAN_VAULT,
  MSG_NO_CONTENT_TYPES,
} from './constants';
import { RedditAuth } from './auth';
import { RedditApiClient } from './api-client';
import { MediaHandler } from './media-handler';
import { ContentFormatter } from './content-formatter';
import { RedditSavedSettingTab } from './settings';
<<<<<<< HEAD
import { sanitizeFileName, isPathSafe } from './utils/file-sanitizer';
import { FilterEngine, createEmptyBreakdown } from './filters';
=======
import { UnsaveSelectionModal, AutoUnsaveConfirmModal } from './unsave-modal';
import { sanitizeFileName, isPathSafe, sanitizeSubredditName } from './utils/file-sanitizer';
>>>>>>> 886b0598

export default class RedditSavedPlugin extends Plugin {
  settings: RedditSavedSettings;
  private auth: RedditAuth;
  private apiClient: RedditApiClient;
  private mediaHandler: MediaHandler;
  private contentFormatter: ContentFormatter;

  async onload() {
    await this.loadSettings();

    // Initialize modules
    this.auth = new RedditAuth(this.app, this.settings, () => this.saveSettings());
    this.apiClient = new RedditApiClient(this.settings, () => this.auth.ensureValidToken());
    this.mediaHandler = new MediaHandler(this.app, this.settings);
    this.contentFormatter = new ContentFormatter(this.settings, this.mediaHandler);

    // Add ribbon icon
    this.addRibbonIcon('download', 'Fetch Reddit saved posts', async () => {
      await this.fetchSavedPosts();
    });

    // Add commands
    this.addCommand({
      id: 'fetch-reddit-saved',
      name: 'Fetch saved posts from Reddit',
      callback: async () => {
        await this.fetchSavedPosts();
      },
    });

    this.addCommand({
      id: 'authenticate-reddit',
      name: 'Authenticate with Reddit',
      callback: async () => {
        await this.auth.initiateOAuth();
      },
    });

    this.addCommand({
      id: 'rescan-reddit-ids',
      name: 'Rescan vault for imported Reddit posts',
      callback: async () => {
        await this.rescanImportedIds();
      },
    });

    this.addCommand({
      id: 'preview-reddit-import',
      name: 'Preview import (dry run)',
      callback: async () => {
        await this.previewImport();
      },
    });

    // Add settings tab
    this.addSettingTab(
      new RedditSavedSettingTab(
        this.app,
        this,
        this.settings,
        () => this.saveSettings(),
        () => this.auth.initiateOAuth()
      )
    );
  }

  async loadSettings() {
<<<<<<< HEAD
    const loadedData = await this.loadData();
    this.settings = Object.assign({}, DEFAULT_SETTINGS, loadedData);
    // Ensure filterSettings exists and has all required properties
    if (!this.settings.filterSettings) {
      this.settings.filterSettings = { ...DEFAULT_FILTER_SETTINGS };
    } else {
      // Merge with defaults to ensure new filter properties are available
      this.settings.filterSettings = {
        ...DEFAULT_FILTER_SETTINGS,
        ...this.settings.filterSettings,
      };
=======
    const savedData = await this.loadData();
    this.settings = Object.assign({}, DEFAULT_SETTINGS, savedData);

    // Migration: convert old autoUnsave boolean to new unsaveMode
    if (savedData && savedData.autoUnsave && !savedData.unsaveMode) {
      this.settings.unsaveMode = 'auto';
      await this.saveSettings();
>>>>>>> 886b0598
    }
  }

  async saveSettings() {
    await this.saveData(this.settings);
  }

  /**
   * Check if any content types are enabled
   */
  private hasEnabledContentTypes(): boolean {
    return (
      this.settings.importSavedPosts ||
      this.settings.importSavedComments ||
      this.settings.importUpvoted ||
      this.settings.importUserPosts ||
      this.settings.importUserComments
    );
  }

  async fetchSavedPosts() {
    if (!this.auth.isAuthenticated()) {
      new Notice(MSG_AUTH_REQUIRED);
      await this.auth.initiateOAuth();
      return;
    }

    // Check if any content types are enabled
    if (!this.hasEnabledContentTypes()) {
      new Notice(MSG_NO_CONTENT_TYPES);
      return;
    }

    try {
      await this.auth.ensureValidToken();

      new Notice(MSG_FETCHING_POSTS);

      const allItems: RedditItem[] = [];
      const savedItemsForUnsave: RedditItem[] = [];

      // Fetch saved items (posts and/or comments)
      if (this.settings.importSavedPosts || this.settings.importSavedComments) {
        const savedItems = await this.apiClient.fetchAllSaved();

        // Filter based on content type preferences
        const filteredSaved = savedItems.filter(item => {
          const isComment = item.kind === REDDIT_ITEM_TYPE_COMMENT;
          if (isComment) {
            return this.settings.importSavedComments;
          } else {
            return this.settings.importSavedPosts;
          }
        });

        allItems.push(...filteredSaved);
        savedItemsForUnsave.push(...filteredSaved);
      }

      // Fetch upvoted posts
      if (this.settings.importUpvoted) {
        const upvotedItems = await this.apiClient.fetchUpvoted();
        allItems.push(...upvotedItems);
      }

      // Fetch user's own posts
      if (this.settings.importUserPosts) {
        const userPosts = await this.apiClient.fetchUserPosts();
        allItems.push(...userPosts);
      }

      // Fetch user's own comments
      if (this.settings.importUserComments) {
        const userComments = await this.apiClient.fetchUserComments();
        allItems.push(...userComments);
      }

      if (allItems.length === 0) {
        new Notice(MSG_NO_POSTS_FOUND);
        return;
      }

      // Deduplicate items by ID (in case an item appears in multiple categories)
      const uniqueItems = this.deduplicateItems(allItems);

      const result = await this.createMarkdownFiles(uniqueItems);

      // Provide detailed feedback
      const parts: string[] = [];
      parts.push(`Imported ${result.imported}`);
      if (result.filtered > 0) {
        parts.push(`filtered ${result.filtered}`);
      }
      if (result.skipped > 0) {
<<<<<<< HEAD
        parts.push(`skipped ${result.skipped} existing`);
=======
        new Notice(
          `Imported ${result.imported} new items, skipped ${result.skipped} already imported items`
        );
      } else {
        new Notice(`Successfully imported ${result.imported} items`);
>>>>>>> 886b0598
      }
      new Notice(parts.join(', '));

      // Handle unsave based on mode (only for saved items, not upvoted/user content)
      const savedItemsToUnsave = result.importedItems.filter(
        (item: RedditItem) =>
          (item as RedditItem & { contentOrigin?: ContentOrigin }).contentOrigin === 'saved' ||
          !(item as RedditItem & { contentOrigin?: ContentOrigin }).contentOrigin
      );
      if (savedItemsToUnsave.length > 0) {
        await this.handleUnsave(savedItemsToUnsave);
      }
    } catch (error) {
      console.error('Error fetching posts:', error);
      const errorMessage = error instanceof Error ? error.message : String(error);
      new Notice(`Error: ${errorMessage}`);
    }
  }

  /**
   * Remove duplicate items, keeping the first occurrence (which preserves content origin)
   */
  private deduplicateItems(items: RedditItem[]): RedditItem[] {
    const seen = new Set<string>();
    return items.filter(item => {
      if (seen.has(item.data.id)) {
        return false;
      }
      seen.add(item.data.id);
      return true;
    });
  }

  private async handleUnsave(importedItems: RedditItem[]): Promise<void> {
    switch (this.settings.unsaveMode) {
      case 'auto':
        // Show confirmation before auto-unsaving
        new AutoUnsaveConfirmModal(this.app, importedItems.length, async () => {
          await this.apiClient.unsaveItems(importedItems);
        }).open();
        break;

      case 'prompt':
        // Show selection modal for user to choose which items to unsave
        // The callback receives items one at a time for per-item progress tracking
        new UnsaveSelectionModal(this.app, importedItems, async (selectedItems: RedditItem[]) => {
          // This is called per-item from the modal for progress tracking
          await this.apiClient.unsaveItems(selectedItems);
        }).open();
        break;

      case 'off':
      default:
        // Do nothing
        break;
    }
  }

  private scanExistingRedditIds(): Set<string> {
    const existingIds = new Set<string>();

    // Scan all markdown files in the vault for Reddit IDs
    const files = this.app.vault.getMarkdownFiles();

    for (const file of files) {
      try {
        const cache = this.app.metadataCache.getFileCache(file);
        if (cache?.frontmatter?.id && cache?.frontmatter?.type?.startsWith('reddit-')) {
          existingIds.add(cache.frontmatter.id);
        }
      } catch (error) {
        console.error(`Error reading frontmatter from ${file.path}:`, error);
      }
    }

    return existingIds;
  }

  private async rescanImportedIds() {
    new Notice(MSG_RESCAN_VAULT);

    const existingIds = this.scanExistingRedditIds();

    // Update the imported IDs list with what's actually in the vault
    this.settings.importedIds = Array.from(existingIds);
    await this.saveSettings();

    new Notice(`Found ${existingIds.size} imported Reddit posts in vault`);
  }

  private async createMarkdownFiles(items: RedditItem[]): Promise<ImportResult> {
    const folder = this.app.vault.getAbstractFileByPath(this.settings.saveLocation);

    if (!folder) {
      await this.app.vault.createFolder(this.settings.saveLocation);
    }

    // Scan for existing Reddit IDs if skip existing is enabled
    let existingIds: Set<string> = new Set();
    if (this.settings.skipExisting) {
      existingIds = this.scanExistingRedditIds();
    }

    // Initialize filter engine
    const filterEngine = new FilterEngine(this.settings.filterSettings);

    let importedCount = 0;
    let skippedCount = 0;
<<<<<<< HEAD
    let filteredCount = 0;
    const filterBreakdown = createEmptyBreakdown();
=======
    const importedItems: RedditItem[] = [];
>>>>>>> 886b0598

    for (const item of items) {
      const data = item.data;
      const redditId = data.id;

      // Check if this post has already been imported
      if (this.settings.skipExisting && existingIds.has(redditId)) {
        skippedCount++;
        continue;
      }

      // Apply filters
      const filterResult = filterEngine.shouldIncludeItem(item);
      if (!filterResult.passes) {
        filteredCount++;
        if (filterResult.filterType) {
          filterBreakdown[filterResult.filterType]++;
        }
        continue;
      }

      const isComment = item.kind === REDDIT_ITEM_TYPE_COMMENT;
      const contentOrigin: ContentOrigin = item.contentOrigin || 'saved';

      // Generate filename based on content type
      let rawFileName: string;
      if (isComment) {
        rawFileName = `Comment - ${data.link_title || 'Unknown'}`;
      } else {
        rawFileName = data.title!;
      }

      // Add prefix for non-saved content to help with organization
      if (contentOrigin === 'upvoted') {
        rawFileName = `[Upvoted] ${rawFileName}`;
      } else if (contentOrigin === 'submitted') {
        rawFileName = `[My Post] ${rawFileName}`;
      } else if (contentOrigin === 'commented') {
        rawFileName = `[My Comment] ${rawFileName}`;
      }

      // Validate path safety before sanitizing
      if (!isPathSafe(rawFileName)) {
        console.warn(`Skipping potentially unsafe filename: ${rawFileName}`);
        skippedCount++;
        continue;
      }

      const fileName = sanitizeFileName(rawFileName);

      // Determine the save folder based on subreddit organization setting
      let saveFolder = this.settings.saveLocation;
      if (this.settings.organizeBySubreddit && data.subreddit) {
        const subredditFolder = sanitizeSubredditName(data.subreddit);
        saveFolder = `${this.settings.saveLocation}/${subredditFolder}`;

        // Create subreddit folder if it doesn't exist
        const subredditFolderExists = this.app.vault.getAbstractFileByPath(saveFolder);
        if (!subredditFolderExists) {
          await this.app.vault.createFolder(saveFolder);
        }
      }

      // Generate unique filename if it already exists
      let filePath = `${saveFolder}/${fileName}.md`;
      let counter = 1;
      while (this.app.vault.getAbstractFileByPath(filePath)) {
        filePath = `${saveFolder}/${fileName} ${counter}.md`;
        counter++;
      }

      // Fetch comments if enabled and this is a post (not a saved comment)
      let comments: RedditComment[] = [];
      if (this.settings.exportPostComments && !isComment) {
        try {
          comments = await this.apiClient.fetchPostComments(
            data.permalink,
            this.settings.commentUpvoteThreshold
          );
        } catch (error) {
          console.error(`Error fetching comments for ${data.id}:`, error);
        }
      }

      const content = await this.contentFormatter.formatRedditContent(
        data,
        isComment,
        contentOrigin,
        comments
      );
      await this.app.vault.create(filePath, content);

      // Add to imported IDs
      if (!this.settings.importedIds.includes(redditId)) {
        this.settings.importedIds.push(redditId);
      }

      // Track successfully imported item
      importedItems.push(item);
      importedCount++;
    }

    // Save updated imported IDs
    await this.saveSettings();

<<<<<<< HEAD
    // Return counts for better user feedback
    return {
      imported: importedCount,
      skipped: skippedCount,
      filtered: filteredCount,
      filterBreakdown,
    };
  }

  async previewImport() {
    if (!this.auth.isAuthenticated()) {
      new Notice(MSG_AUTH_REQUIRED);
      await this.auth.initiateOAuth();
      return;
    }

    try {
      await this.auth.ensureValidToken();

      new Notice('Fetching posts for preview...');

      const savedItems = await this.apiClient.fetchAllSaved();

      if (savedItems.length === 0) {
        new Notice(MSG_NO_POSTS_FOUND);
        return;
      }

      // Scan for existing Reddit IDs
      const existingIds = this.settings.skipExisting
        ? this.scanExistingRedditIds()
        : new Set<string>();

      // Use filter engine to preview
      const filterEngine = new FilterEngine(this.settings.filterSettings);
      const preview = filterEngine.previewImport(
        savedItems,
        existingIds,
        this.settings.skipExisting
      );

      // Show preview modal
      new PreviewModal(this.app, preview, this.settings.filterSettings.enabled).open();
    } catch (error) {
      console.error('Error during preview:', error);
      const errorMessage = error instanceof Error ? error.message : String(error);
      new Notice(`Error: ${errorMessage}`);
    }
  }
}

/**
 * Modal to display import preview results
 */
class PreviewModal extends Modal {
  private preview: {
    wouldImport: RedditItem[];
    wouldFilter: Array<{ item: RedditItem; reason: string }>;
    wouldSkip: RedditItem[];
    breakdown: FilterBreakdown;
  };
  private filterEnabled: boolean;

  constructor(
    app: App,
    preview: {
      wouldImport: RedditItem[];
      wouldFilter: Array<{ item: RedditItem; reason: string }>;
      wouldSkip: RedditItem[];
      breakdown: FilterBreakdown;
    },
    filterEnabled: boolean
  ) {
    super(app);
    this.preview = preview;
    this.filterEnabled = filterEnabled;
  }

  onOpen() {
    const { contentEl } = this;
    contentEl.empty();

    contentEl.createEl('h2', { text: 'Import Preview' });

    // Summary
    const summaryDiv = contentEl.createDiv();
    summaryDiv.setCssProps({
      backgroundColor: 'var(--background-secondary)',
      padding: '15px',
      borderRadius: '8px',
      marginBottom: '15px',
    });

    summaryDiv.createEl('h3', { text: 'Summary' });
    summaryDiv.createEl('p', {
      text: `✅ Would import: ${this.preview.wouldImport.length} items`,
    });

    if (this.filterEnabled) {
      summaryDiv.createEl('p', {
        text: `🔍 Would filter: ${this.preview.wouldFilter.length} items`,
      });
    }

    summaryDiv.createEl('p', {
      text: `⏭️ Would skip (already imported): ${this.preview.wouldSkip.length} items`,
    });

    // Filter breakdown
    if (this.filterEnabled && this.preview.wouldFilter.length > 0) {
      const breakdownDiv = contentEl.createDiv();
      breakdownDiv.setCssProps({
        marginBottom: '15px',
      });

      breakdownDiv.createEl('h3', { text: 'Filter Breakdown' });
      const breakdown = this.preview.breakdown;
      const breakdownList = breakdownDiv.createEl('ul');

      const breakdownItems: Array<{ key: keyof FilterBreakdown; label: string }> = [
        { key: 'subreddit', label: 'Subreddit filter' },
        { key: 'score', label: 'Score filter' },
        { key: 'date', label: 'Date filter' },
        { key: 'postType', label: 'Post type filter' },
        { key: 'content', label: 'Content filter' },
        { key: 'author', label: 'Author filter' },
        { key: 'domain', label: 'Domain filter' },
        { key: 'nsfw', label: 'NSFW filter' },
        { key: 'commentCount', label: 'Comment count filter' },
      ];

      for (const { key, label } of breakdownItems) {
        if (breakdown[key] > 0) {
          breakdownList.createEl('li', { text: `${label}: ${breakdown[key]}` });
        }
      }
    }

    // Sample of items to import
    if (this.preview.wouldImport.length > 0) {
      const importDiv = contentEl.createDiv();
      importDiv.createEl('h3', { text: 'Sample items to import' });

      const sampleItems = this.preview.wouldImport.slice(0, 5);
      const importList = importDiv.createEl('ul');

      for (const item of sampleItems) {
        const isComment = item.kind === 't1';
        const title = isComment
          ? `Comment on: ${item.data.link_title || 'Unknown'}`
          : item.data.title || 'Untitled';
        const li = importList.createEl('li');
        li.createEl('strong', { text: `r/${item.data.subreddit}` });
        li.createSpan({ text: ` - ${title.substring(0, 60)}${title.length > 60 ? '...' : ''}` });
      }

      if (this.preview.wouldImport.length > 5) {
        importDiv.createEl('p', {
          text: `...and ${this.preview.wouldImport.length - 5} more items`,
          cls: 'mod-muted',
        });
      }
    }

    // Sample of filtered items
    if (this.filterEnabled && this.preview.wouldFilter.length > 0) {
      const filterDiv = contentEl.createDiv();
      filterDiv.createEl('h3', { text: 'Sample filtered items' });

      const sampleFiltered = this.preview.wouldFilter.slice(0, 5);
      const filterList = filterDiv.createEl('ul');

      for (const { item, reason } of sampleFiltered) {
        const isComment = item.kind === 't1';
        const title = isComment
          ? `Comment on: ${item.data.link_title || 'Unknown'}`
          : item.data.title || 'Untitled';
        const li = filterList.createEl('li');
        li.createEl('strong', { text: `r/${item.data.subreddit}` });
        li.createSpan({ text: ` - ${title.substring(0, 40)}${title.length > 40 ? '...' : ''}` });
        li.createEl('br');
        li.createEl('em', { text: `Reason: ${reason}`, cls: 'mod-muted' });
      }

      if (this.preview.wouldFilter.length > 5) {
        filterDiv.createEl('p', {
          text: `...and ${this.preview.wouldFilter.length - 5} more filtered items`,
          cls: 'mod-muted',
        });
      }
    }

    // Close button
    const buttonDiv = contentEl.createDiv();
    buttonDiv.setCssProps({
      marginTop: '20px',
      textAlign: 'right',
    });

    const closeBtn = buttonDiv.createEl('button', { text: 'Close' });
    closeBtn.addEventListener('click', () => this.close());
  }

  onClose() {
    const { contentEl } = this;
    contentEl.empty();
=======
    // Return counts and imported items for better user feedback and auto-unsave
    return { imported: importedCount, skipped: skippedCount, importedItems };
>>>>>>> 886b0598
  }
}<|MERGE_RESOLUTION|>--- conflicted
+++ resolved
@@ -1,16 +1,12 @@
-<<<<<<< HEAD
 import { Notice, Plugin, Modal, App } from 'obsidian';
-import { RedditSavedSettings, ImportResult, RedditItem, FilterBreakdown } from './types';
-=======
-import { Notice, Plugin } from 'obsidian';
 import {
   RedditSavedSettings,
   ImportResult,
   RedditItem,
   ContentOrigin,
   RedditComment,
+  FilterBreakdown,
 } from './types';
->>>>>>> 886b0598
 import {
   DEFAULT_SETTINGS,
   DEFAULT_FILTER_SETTINGS,
@@ -26,13 +22,9 @@
 import { MediaHandler } from './media-handler';
 import { ContentFormatter } from './content-formatter';
 import { RedditSavedSettingTab } from './settings';
-<<<<<<< HEAD
-import { sanitizeFileName, isPathSafe } from './utils/file-sanitizer';
-import { FilterEngine, createEmptyBreakdown } from './filters';
-=======
 import { UnsaveSelectionModal, AutoUnsaveConfirmModal } from './unsave-modal';
 import { sanitizeFileName, isPathSafe, sanitizeSubredditName } from './utils/file-sanitizer';
->>>>>>> 886b0598
+import { FilterEngine, createEmptyBreakdown } from './filters';
 
 export default class RedditSavedPlugin extends Plugin {
   settings: RedditSavedSettings;
@@ -101,9 +93,9 @@
   }
 
   async loadSettings() {
-<<<<<<< HEAD
-    const loadedData = await this.loadData();
-    this.settings = Object.assign({}, DEFAULT_SETTINGS, loadedData);
+    const savedData = await this.loadData();
+    this.settings = Object.assign({}, DEFAULT_SETTINGS, savedData);
+
     // Ensure filterSettings exists and has all required properties
     if (!this.settings.filterSettings) {
       this.settings.filterSettings = { ...DEFAULT_FILTER_SETTINGS };
@@ -113,15 +105,12 @@
         ...DEFAULT_FILTER_SETTINGS,
         ...this.settings.filterSettings,
       };
-=======
-    const savedData = await this.loadData();
-    this.settings = Object.assign({}, DEFAULT_SETTINGS, savedData);
+    }
 
     // Migration: convert old autoUnsave boolean to new unsaveMode
     if (savedData && savedData.autoUnsave && !savedData.unsaveMode) {
       this.settings.unsaveMode = 'auto';
       await this.saveSettings();
->>>>>>> 886b0598
     }
   }
 
@@ -216,15 +205,7 @@
         parts.push(`filtered ${result.filtered}`);
       }
       if (result.skipped > 0) {
-<<<<<<< HEAD
         parts.push(`skipped ${result.skipped} existing`);
-=======
-        new Notice(
-          `Imported ${result.imported} new items, skipped ${result.skipped} already imported items`
-        );
-      } else {
-        new Notice(`Successfully imported ${result.imported} items`);
->>>>>>> 886b0598
       }
       new Notice(parts.join(', '));
 
@@ -333,12 +314,9 @@
 
     let importedCount = 0;
     let skippedCount = 0;
-<<<<<<< HEAD
     let filteredCount = 0;
     const filterBreakdown = createEmptyBreakdown();
-=======
     const importedItems: RedditItem[] = [];
->>>>>>> 886b0598
 
     for (const item of items) {
       const data = item.data;
@@ -444,12 +422,12 @@
     // Save updated imported IDs
     await this.saveSettings();
 
-<<<<<<< HEAD
-    // Return counts for better user feedback
+    // Return counts and imported items for better user feedback
     return {
       imported: importedCount,
       skipped: skippedCount,
       filtered: filteredCount,
+      importedItems,
       filterBreakdown,
     };
   }
@@ -651,9 +629,5 @@
   onClose() {
     const { contentEl } = this;
     contentEl.empty();
-=======
-    // Return counts and imported items for better user feedback and auto-unsave
-    return { imported: importedCount, skipped: skippedCount, importedItems };
->>>>>>> 886b0598
   }
 }