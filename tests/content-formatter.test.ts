--- conflicted
+++ resolved
@@ -204,13 +204,8 @@
       const result = await formatter.formatRedditContent(commentData, true);
 
       expect(result).toContain('type: reddit-comment');
-<<<<<<< HEAD
-      expect(result).toContain('· OP ·'); // OP badge in the metadata line
-      expect(result).toContain('# Comment on: Original Post Title');
-=======
-      expect(result).toContain(' · OP');
+      expect(result).toContain(' · OP'); // OP badge in the metadata line
       expect(result).toContain('Comment on: Original Post Title');
->>>>>>> 71cabd79
       expect(result).toContain('This is a comment');
     });
 
@@ -457,11 +452,7 @@
       expect(result).toContain('## Comments (2)');
       expect(result).toContain('**u/commenter1**');
       expect(result).toContain('This is a great post!');
-<<<<<<< HEAD
-      expect(result).toContain('**u/postauthor** [OP]'); // OP badge format
-=======
       expect(result).toContain('**u/postauthor** [OP]');
->>>>>>> 71cabd79
       expect(result).toContain('Thanks for the feedback!');
       expect(result).toContain('exported_comments: 2');
     });
